--- conflicted
+++ resolved
@@ -32,10 +32,5 @@
 	pos1 = vec2(gl_TexCoord[0]) - fix_orig;
 	pos1.y *= ratio;
 	
-<<<<<<< HEAD
-	if(length(pos1) < rad)
-		gl_FragColor *= pow(color,vec4(3.0*(rad - length(pos1))));
-=======
-	gl_FragColor *= pow(vec4(0.1,0.2,0.3,1),vec4(3.0*max(0.0,rad - length(pos1))));
->>>>>>> f1defcd3
+	gl_FragColor *= pow(color,vec4(3.0*max(0.0,rad - length(pos1))));
 }