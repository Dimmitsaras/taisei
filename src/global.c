--- conflicted
+++ resolved
@@ -13,17 +13,6 @@
 #include "resource/resource.h"
 
 Global global;
-
-void _init_fbo()
-{
-	if(!tconfig.intval[NO_SHADER] && !global.fbo_initialized) {
-		printf("init_fbo():\n");
-		init_fbo(&global.fbg);
-		init_fbo(&global.fsec);
-		printf("-- finished\n");
-		global.fbo_initialized = True;
-	}
-}
 
 void init_alut()
 {
@@ -47,10 +36,6 @@
 	memset(&global, 0, sizeof(global));	
 	srand(time(0));
 	
-	global.fbo_initialized  = False;
-	global.textures_loaded  = False;
-	global.shaders_loaded   = False;
-	global.sounds_loaded    = False;
 	global.alut_initialized = False;
 	
 	global.argc = argc;
@@ -60,10 +45,6 @@
 	load_resources();
 	printf("- fonts:\n");
 	init_fonts();
-<<<<<<< HEAD
-	_init_fbo();
-=======
->>>>>>> 0b2aaf07
 }
 
 void game_over() {
