/*
 * This software is licensed under the terms of the MIT-License
 * See COPYING for further information.
 * ---
 * Copyright (C) 2011, Lukas Weber <laochailan@web.de>
 */

#include "laser.h"
#include "global.h"
#include "list.h"

Laser *create_laser(complex pos, float time, float deathtime, Color *color, LaserPosRule prule, LaserLogicRule lrule, complex a0, complex a1, complex a2, complex a3) {
	Laser *l = create_element((void **)&global.lasers, sizeof(Laser));
		
	l->birthtime = global.frames;
	l->timespan = time;
	l->deathtime = deathtime;
	l->pos = pos;
	l->color = color;
	
	l->args[0] = a0;	
	l->args[1] = a1;
	l->args[2] = a2;
	l->args[3] = a3;
	
	l->prule = prule;
	l->lrule = lrule;
	
	l->shader = NULL;
	l->collision_step = 5;
	l->width = 10;
	l->speed = 1;
	l->timeshift = 0;
	
	if(l->lrule)
		l->lrule(l, EVENT_BIRTH);
	
	l->prule(l, EVENT_BIRTH);
	
	return l;
}

Laser *create_laserline_ab(complex a, complex b, float width, float charge, float dur, Color *clr) {
	complex m = (b-a)*0.005;
	
	return create_laser(a, 200, dur, clr, las_linear, static_laser, m, charge + I*width, 0, 0);
}

void draw_laser_curve_instanced(Laser *l) {
	float t;
	int c;
	
	Texture *tex = get_tex("part/lasercurve");
	
	float wq = ((float)tex->w)/tex->truew;
	float hq = ((float)tex->h)/tex->trueh;	
	
	c = l->timespan;
	
	t = (global.frames - l->birthtime)*l->speed - l->timespan + l->timeshift;
	if(t < 0) {
		c += t;
		t = 0;
	}
	
	if(t + l->timespan > l->deathtime + l->timeshift)
		c += l->deathtime + l->timeshift - (t + l->timespan);
	
	glEnable(GL_TEXTURE_2D);
	
	glBindTexture(GL_TEXTURE_2D, tex->gltex);
	
	glBlendFunc(GL_SRC_ALPHA, GL_ONE);
	
	glUseProgram(l->shader->prog);
	glUniform4fv(uniloc(l->shader, "clr"), 1, (float *)l->color);
	
	glUniform2f(uniloc(l->shader, "pos"), creal(l->pos), cimag(l->pos));
	glUniform2f(uniloc(l->shader, "a0"), creal(l->args[0]), cimag(l->args[0]));
	glUniform2f(uniloc(l->shader, "a1"), creal(l->args[1]), cimag(l->args[1]));
	glUniform2f(uniloc(l->shader, "a2"), creal(l->args[2]), cimag(l->args[2]));
	glUniform2f(uniloc(l->shader, "a3"), creal(l->args[3]), cimag(l->args[3]));
	
	glUniform1f(uniloc(l->shader, "timeshift"), t);
	glUniform1f(uniloc(l->shader, "wq"), wq*l->width);
	glUniform1f(uniloc(l->shader, "hq"), hq*l->width);
	
	glUniform1i(uniloc(l->shader, "span"), c*2);
		
	glDrawArraysInstanced(GL_QUADS, 0, 4, c*2);
		
	glUseProgram(0);
	glBlendFunc(GL_SRC_ALPHA, GL_ONE_MINUS_SRC_ALPHA);
}

void draw_laser_curve(Laser *laser) {
	glEnable(GL_TEXTURE_2D);
	Texture *tex = get_tex("part/lasercurve");
	complex last;
	
	glBindTexture(GL_TEXTURE_2D, tex->gltex);
	
	glColor4fv((float *)laser->color);
	
	glBlendFunc(GL_SRC_ALPHA, GL_ONE);
		
	float t = (global.frames - laser->birthtime)*laser->speed - laser->timespan + laser->timeshift;
	if(t < 0)
		t = 0;
	
	last = laser->prule(laser, t);
	
	for(t += 0.5; t < (global.frames - laser->birthtime)*laser->speed + laser->timeshift && t <= laser->deathtime + laser->timeshift; t += 0.5) {
		complex pos = laser->prule(laser,t);
		glPushMatrix();
		
		float t1 = t - ((global.frames - laser->birthtime)*laser->speed - laser->timespan/2 + laser->timeshift);
		
		float tail = laser->timespan/1.9;

		float s = -0.75/pow(tail,2)*(t1-tail)*(t1+tail);
			
		glTranslatef(creal(pos), cimag(pos), 0);
		glRotatef(180/M_PI*carg(last-pos), 0, 0, 1);
		
		float wq = ((float)tex->w)/tex->truew;
		float hq = ((float)tex->h)/tex->trueh;			
		
		glScalef(s*tex->w*wq,s*laser->width*hq,s);			
		draw_quad();
		
		last = pos;
		
		glPopMatrix();
	}
	
	glBlendFunc(GL_SRC_ALPHA, GL_ONE_MINUS_SRC_ALPHA);
	
	glColor4f(1,1,1,1);
	glDisable(GL_TEXTURE_2D);
}

void draw_lasers() {
	Laser *laser;
	
	for(laser = global.lasers; laser; laser = laser->next) {
		if(laser->shader && !tconfig.intval[NO_SHADER])
			draw_laser_curve_instanced(laser);
		else
			draw_laser_curve(laser);
	}
}

void _delete_laser(void **lasers, void *laser) {
	Laser *l = laser;
	
	if(l->lrule)
		l->lrule(l, EVENT_DEATH);
		
	if(l->color)
		free(l->color);
	del_ref(laser);
	delete_element(lasers, laser);
}

void delete_lasers() {
	delete_all_elements((void **)&global.lasers, _delete_laser);
}

void process_lasers() {
	Laser *laser = global.lasers, *del = NULL;
	
	while(laser != NULL) {
		if(collision_laser_curve(laser))
			player_death(&global.plr);
		
		if(laser->lrule)
			laser->lrule(laser, global.frames - laser->birthtime);
		
		if(global.frames - laser->birthtime > laser->deathtime + laser->timespan*laser->speed) {
			del = laser;
			laser = laser->next;
			_delete_laser((void **)&global.lasers, del);
			if(laser == NULL) break;
		} else {
			laser = laser->next;
		}
	}
}

int collision_line(complex a, complex b, complex c, float r) {
	complex m;
	float d, la, lm, s;
		
	m = b-a;
	a -= c;
	
	la = a*conj(a);
	lm = m*conj(m);
	
	d = -(creal(a)*creal(m)+cimag(a)*cimag(m))/lm;	
	
	s = d*d - (la - r*r)/lm;
	
	if(s >= 0) {		
		if((d+s >= 0 && d+s <= 1) || (d-s >= 0 && d-s <= 1))
			return 1;
	}
		
	return 0;
}

static float min(float a, float b) {
	return a < b ? a : b;
}

int collision_laser_curve(Laser *l) {
	float s = (global.frames - l->birthtime)*l->speed + l->timeshift;
	float t = s - l->timespan;
	complex last, pos;
		
	if(l->width <= 2.0)
		return 0;
	
	if(t < 0)
		t = 0;
	
	last = l->prule(l,t);
	
	for(t += l->collision_step; t + l->collision_step <= s && t + l->collision_step <= l->deathtime + l->timeshift; t += l->collision_step) {
		pos = l->prule(l,t);
		if(collision_line(last, pos, global.plr.pos, l->width*0.5))
			return 1;
		
		last = pos;
	}
	
	pos = l->prule(l, min(s, l->deathtime + l->timeshift));
	
	if(collision_line(last, pos, global.plr.pos, l->width*0.5))
		return 1;
	
	return 0;
}

complex las_linear(Laser *l, float t) {
	if(t == EVENT_BIRTH) {
		l->shader = get_shader("laser_linear");
		l->collision_step = l->timespan;
		return 0;
	}
	
	return l->pos + l->args[0]*t;
}

complex las_accel(Laser *l, float t) {
	if(t == EVENT_BIRTH) {
		l->shader = get_shader("laser_accelerated");
		return 0;
	}
	
	return l->pos + l->args[0]*t + 0.5*l->args[1]*t*t;
}

<<<<<<< HEAD
complex las_sine(Laser *l, float t) {				// [0] = velocity; [1] = sine amplitude; [2] = sine frequency; [3] = sine phase
	double s = (l->args[2] * t + l->args[3]);
	return l->pos + cexp(I * (carg(l->args[0]) + l->args[1] * sin(s) / s)) * t * cabs(l->args[0]);
}

complex las_sine_expanding(Laser *l, float t) {	// [0] = velocity; [1] = sine amplitude; [2] = sine frequency; [3] = sine phase
	double s = (l->args[2] * t + l->args[3]);
	return l->pos + cexp(I * (carg(l->args[0]) + l->args[1] * sin(s))) * t * cabs(l->args[0]);
=======
float laser_charge(Laser *l, int t, float charge, float width) {
	if(t < charge - 10)
		return 1.7;
	
	if(t >= charge - 10 && t < l->deathtime - 20) {
		float w = 1.7 + width/20*(t-charge+10);
		return w < width ? w : width;
	}
	
	if(t >= l->deathtime - 20) {
		float w = width - width/20*(t-l->deathtime+20);
		return w > 0 ? w : 0;
	}
	
	return width;
}

void static_laser(Laser *l, int t) {
	if(t == EVENT_BIRTH) {
		l->speed = 0;
		l->timeshift = l->timespan;
		return;
	}
	
	l->width = laser_charge(l, t, creal(l->args[1]), cimag(l->args[1]));
>>>>>>> 858c2729
}<|MERGE_RESOLUTION|>--- conflicted
+++ resolved
@@ -210,10 +210,6 @@
 	return 0;
 }
 
-static float min(float a, float b) {
-	return a < b ? a : b;
-}
-
 int collision_laser_curve(Laser *l) {
 	float s = (global.frames - l->birthtime)*l->speed + l->timeshift;
 	float t = s - l->timespan;
@@ -262,7 +258,6 @@
 	return l->pos + l->args[0]*t + 0.5*l->args[1]*t*t;
 }
 
-<<<<<<< HEAD
 complex las_sine(Laser *l, float t) {				// [0] = velocity; [1] = sine amplitude; [2] = sine frequency; [3] = sine phase
 	double s = (l->args[2] * t + l->args[3]);
 	return l->pos + cexp(I * (carg(l->args[0]) + l->args[1] * sin(s) / s)) * t * cabs(l->args[0]);
@@ -271,7 +266,8 @@
 complex las_sine_expanding(Laser *l, float t) {	// [0] = velocity; [1] = sine amplitude; [2] = sine frequency; [3] = sine phase
 	double s = (l->args[2] * t + l->args[3]);
 	return l->pos + cexp(I * (carg(l->args[0]) + l->args[1] * sin(s))) * t * cabs(l->args[0]);
-=======
+}
+
 float laser_charge(Laser *l, int t, float charge, float width) {
 	if(t < charge - 10)
 		return 1.7;
@@ -297,5 +293,4 @@
 	}
 	
 	l->width = laser_charge(l, t, creal(l->args[1]), cimag(l->args[1]));
->>>>>>> 858c2729
 }