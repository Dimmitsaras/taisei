--- conflicted
+++ resolved
@@ -9,7 +9,6 @@
 #include "stage4.h"
 #include <global.h>
 
-<<<<<<< HEAD
 Dialog *stage4_post_mid_dialog() {
 	Dialog *d = create_dialog(global.plr.cha == Marisa ? "dialog/marisa" : "dialog/youmu", NULL);
 		
@@ -159,7 +158,7 @@
 	}
 	
 	FROM_TO(500, 800, 60-5*global.diff)
-		create_laserline1c(e->pos, 10*cexp(I*carg(global.plr.pos-e->pos)+0.04I*(1-2*frand())), 30, 60, rgb(1, 0, 1), NULL, 0);
+		create_laserline_ab(e->pos, e->pos-2000*cexp(I*carg(global.plr.pos-e->pos)+0.04I*(1-2*frand())), 10, 30, 60, rgb(1, 0.3, 1));
 		
 	return 1;
 }
@@ -451,18 +450,13 @@
 	boss_add_attack(b, AT_Spellcard, "Current Sign ~ Induction", 30, 35000, iku_induction, iku_spell_bg);
 		
 	return b;
-=======
-complex laccel(Laser *l, float t) {
-	return l->pos + l->args[0]*t + 0.5*l->args[1]*t*t;
->>>>>>> 7e396cde
 }
 
 void stage4_events() {
 	TIMER(&global.timer);
 	
-<<<<<<< HEAD
 	AT(0)
-		global.timer = 5000;
+		global.timer = 2900;
 	
 	FROM_TO(60, 120, 10)
 		create_enemy1c(VIEWPORT_W+70I+50*_i*I, 300, Fairy, stage4_greeter, -3);
@@ -512,8 +506,4 @@
 	
 	AT(5300)
 		global.boss = create_iku();
-=======
-	FROM_TO(0, 500, 200)
-		create_projectile2c("bullet", VIEWPORT_W/2, rgb(0.3,0,1), asymptotic, 2I+1-2*frand(), 5);
->>>>>>> 7e396cde
 }