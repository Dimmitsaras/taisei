/*
 * This software is licensed under the terms of the MIT-License
 * See COPYING for further information.
 * ---
 * Copyright (c) 2011-2017, Lukas Weber <laochailan@web.de>.
 * Copyright (c) 2012-2017, Andrei Alexeyev <akari@alienslab.net>.
 */

#include "stage1_events.h"
#include "global.h"

Dialog *stage1_dialog(void) {
	Dialog *d = create_dialog(global.plr.cha == Marisa ? "dialog/marisa" : "dialog/youmu", "dialog/cirno");

	dadd_msg(d, Right, "Hey! Who’s there?");

	if(global.plr.cha == Marisa)
		dadd_msg(d, Left, "It’s me!");
	else
		dadd_msg(d, Left, "Just someone?");

	dadd_msg(d, Right, "How dare you pass the lake of the fairies?!\nIt’s a dangerous place for weak humans!");

	if(global.plr.cha == Marisa) {
		dadd_msg(d, Left, "You call me weak?");
		dadd_msg(d, Right, "I do!");
	} else {
		dadd_msg(d, Left, "I’m just passing by. Got a problem with that?");
		dadd_msg(d, Right, "Of course! You can’t do that!");
	}

	dadd_msg(d, Right, "I’ll freeze you where you stand!");
	dadd_msg(d, BGM, "bgm_stage1boss");

	return d;
}

void cirno_intro(Boss *c, int time) {
	if(time < 0)
		return;

	GO_TO(c, VIEWPORT_W/2.0 + 100.0*I, 0.035);
}

int cirno_snowflake_proj(Projectile *p, int time) {
	if(time < 0)
		return 1;

	int split_time = 200-20*global.diff;

	if(time < split_time) {
		p->pos += p->args[0];
	} else {
		if(time == split_time) {
			play_sound_cooldown("shot_special1", 30);
			create_particle1c("stain", p->pos, 0, GrowFadeAdd, timeout, 5)->angle = p->angle;
			p->clr = mix_colors(p->clr, rgb(0.5, 0.5, 0.5), 0.5);
		}

		p->pos += cabs(p->args[0])*cexp(I*p->angle);
	}

	return 1;
}

void cirno_icy(Boss *b, int time) {
	int interval = 70-5*global.diff;
	int t = time % interval;
	int run = time/interval;
	TIMER(&t);

	int size = 5+3*sin(337*run);

	if(time < 0)
		return;
	complex vel = (1+0.1*global.diff)*cexp(I*fmod(200*run,M_PI));
	int c = 6;
	double dr = 15;

	FROM_TO_SND("shot1_loop",0,3*size,3) {
		for(int i = 0; i < c; i++) {
			double ang = 2*M_PI/c*i+run*515;
			complex phase = cexp(I*ang);

			complex pos = b->pos+vel*t+dr*_i*phase;
			create_projectile1c("crystal", pos+6*I*phase, rgb(0.0,0.1+0.1*size/5,0.8), cirno_snowflake_proj, vel)->angle=ang+M_PI/4;
			create_projectile1c("crystal", pos-6*I*phase, rgb(0.0,0.1+0.1*size/5,0.8), cirno_snowflake_proj, vel)->angle=ang-M_PI/4;

			int split = 3;
			if(_i > split) {
				complex pos0 = b->pos+vel*t+dr*split*phase;
				for(int j = -1; j <= 1; j+=2) {
					complex phase2 = cexp(I*M_PI/4*j)*phase;
					complex pos = pos0+(dr*(_i-split))*phase2;
					create_projectile1c("crystal", pos, rgb(0.0,0.3*size/5,1), cirno_snowflake_proj, vel)->angle=ang+M_PI/4*j;
				}
			}


		}
	}
}

void cirno_mid_outro(Boss *c, int time) {
	if(time < 0)
		return;

	GO_TO(c, -300.0*I, 0.035);
}


int cirno_pfreeze_frogs(Projectile *p, int t) {
	if(t < 0)
		return 1;

	Boss *parent = global.boss;

	if(parent == NULL)
		return ACTION_DESTROY;

	int boss_t = (global.frames - parent->current->starttime) % 320;

	if(boss_t < 110)
		linear(p, t);
	else if(boss_t == 110) {
		p->clr = rgb(0.7,0.7,0.7);
	}

	if(t == 240) {
		p->pos0 = p->pos;
		p->args[0] = (1.8+0.2*global.diff)*cexp(I*2*M_PI*frand());
		create_particle1c("stain", p->pos, 0, GrowFadeAdd, timeout, 30)->angle = p->angle;
		play_sound("shot1");
	}

	if(t > 240)
		linear(p, t-240);

	return 1;
}

void cirno_perfect_freeze(Boss *c, int time) {
	int t = time % 320;
	TIMER(&t);

	if(time < 0)
		return;

	FROM_TO(-40, 0, 1)
		GO_TO(c, VIEWPORT_W/2.0 + 100.0*I, 0.04);

	FROM_TO_SND("shot1_loop",20,80,1) {
		float r = frand();
		float g = frand();
		float b = frand();

		int i;
		int n = global.diff;
		for(i = 0; i < n; i++)
			create_projectile1c("ball", c->pos, rgb(r, g, b), cirno_pfreeze_frogs, 4*cexp(I*tsrand()));
	}

	GO_AT(c, 160, 190, 2 + 1.0*I);

	int d = max(0, global.diff - D_Normal);
	AT(160-50*d)
		c->anirow = 1;
	AT(220+30*d)
		c->anirow = 0;
	FROM_TO_SND("shot1_loop", 160 - 50*d, 220 + 30*d, 6-global.diff/2) {
		float r1, r2;

		if(global.diff > D_Normal) {
			r1 = sin(time/M_PI*5.3) * cos(2*time/M_PI*5.3);
			r2 = cos(time/M_PI*5.3) * sin(2*time/M_PI*5.3);
		} else {
			r1 = nfrand();
			r2 = nfrand();
		}

		create_projectile2c("rice", c->pos + 60, rgb(0.3, 0.4, 0.9), asymptotic, (2.+0.4*global.diff)*cexp(I*(carg(global.plr.pos - c->pos) + 0.5*r1)), 2.5);
		create_projectile2c("rice", c->pos - 60, rgb(0.3, 0.4, 0.9), asymptotic, (2.+0.4*global.diff)*cexp(I*(carg(global.plr.pos - c->pos) + 0.5*r2)), 2.5);
	}

	GO_AT(c, 190, 220, -2);

	FROM_TO(280, 320, 1)
		GO_TO(c, VIEWPORT_W/2.0 + 100.0*I, 0.04);
}

void cirno_pfreeze_bg(Boss *c, int time) {
	glColor4f(0.5,0.5,0.5,1);
	fill_screen(time/700.0, time/700.0, 1, "stage1/cirnobg");
	glColor4f(0.7,0.7,0.7,0.5);
	glBlendFunc(GL_ZERO, GL_SRC_COLOR);
	fill_screen(-time/700.0 + 0.5, time/700.0+0.5, 0.4, "stage1/cirnobg");
	glBlendFunc(GL_SRC_ALPHA, GL_ONE);
	fill_screen(0, -time/100.0, 0, "stage1/snowlayer");
	glBlendFunc(GL_SRC_ALPHA, GL_ONE_MINUS_SRC_ALPHA);
	glColor4f(1,1,1,1);
}

void cirno_mid_flee(Boss *c, int time) {
	if(time >= 0) {
		GO_TO(c, -250 + 30 * I, 0.02)
	}
}

Boss *create_cirno_mid(void) {
	Boss* cirno = create_boss("Cirno", "cirno", "dialog/cirno", VIEWPORT_W + 220 + 30.0*I);
	boss_add_attack(cirno, AT_Move, "Introduction", 2, 0, cirno_intro, NULL);
	boss_add_attack(cirno, AT_Normal, "Icy Storm", 20, 22000, cirno_icy, NULL);
	boss_add_attack_from_info(cirno, &stage1_spells.mid.perfect_freeze, false);
	boss_add_attack(cirno, AT_Move, "Flee", 5, 0, cirno_mid_flee, NULL);

	boss_start_attack(cirno, cirno->attacks);
	return cirno;
}

void cirno_intro_boss(Boss *c, int time) {
	if(time < 0)
		return;
	TIMER(&time);
	GO_TO(c, VIEWPORT_W/2.0 + 100.0*I, 0.035);

	AT(100)
		global.dialog = stage1_dialog();
}

void cirno_iceplosion0(Boss *c, int time) {
	int t = time % 350;
	TIMER(&t);

	if(time < 0)
		return;

<<<<<<< HEAD
	AT(20)
		c->anirow = 1;
	AT(30)
		c->anirow = 0;
	FROM_TO_SND("shot1_loop",20,30,2) {
=======
	AT(20) {
		play_sound("shot_special1");
	}

	FROM_TO(20,30,2) {
>>>>>>> 4f328e7c
		int i;
		int n = 8+global.diff;
		for(i = 0; i < n; i++) {
			create_projectile2c("plainball", c->pos, rgb(0,0,0.5), asymptotic, (3+_i/3.0)*cexp(I*(2*M_PI/n*i + carg(global.plr.pos-c->pos))), _i*0.7);
		}
	}

	FROM_TO_SND("shot1_loop",40,100,1+2*(global.diff<D_Hard)) {
		create_projectile2c("crystal", c->pos, rgb(0.3,0.3,0.8), accelerated, global.diff/4.*cexp(2.0*I*M_PI*frand()) + 2.0*I, 0.002*cexp(I*(M_PI/10.0*(_i%20))));
	}

	FROM_TO(150, 300, 30-5*global.diff) {
		float dif = M_PI*2*frand();
		int i;
		play_sound("shot1");
		for(i = 0; i < 20; i++) {
			create_projectile2c("plainball", c->pos, rgb(0.04*_i,0.04*_i,0.4+0.04*_i), asymptotic, (3+_i/4.0)*cexp(I*(2*M_PI/8.0*i + dif)), 2.5);
		}
	}
}

void cirno_crystal_rain(Boss *c, int time) {
	int t = time % 500;
	TIMER(&t);

	if(time < 0)
		return;

	// PLAY_FOR("shot1_loop",0,499);

	if(!(time % 10)) {
		play_sound("shot1");
	}

	int hdiff = max(0, (int)global.diff - D_Normal);

	if(frand() > 0.95-0.1*global.diff) {
		tsrand_fill(2);
		create_projectile2c("crystal", VIEWPORT_W*afrand(0), rgb(0.2,0.2,0.4), accelerated, 1.0*I, 0.01*I + (-0.005+0.005*global.diff)*anfrand(1));
	}

	AT(100)
		c->anirow = 1;
	AT(400)
		c->anirow = 0;
	FROM_TO(100, 400, 120-20*global.diff - 10 * hdiff) {
		float i;
		bool odd = (hdiff? (_i&1) : 0);
		float n = (global.diff-1+hdiff*4 + odd)/2.0;

		play_sound("shot_special1");
		for(i = -n; i <= n; i++) {
			create_projectile2c(odd? "plainball" : "bigball", c->pos, rgb(0.2,0.2,0.9), asymptotic, 2*cexp(I*carg(global.plr.pos-c->pos)+0.3*I*i), 2.3);
		}
	}

	GO_AT(c, 20, 70, 1+0.6*I);
	GO_AT(c, 120, 170, -1+0.2*I);
	GO_AT(c, 230, 300, -1+0.6*I);

	FROM_TO(400, 500, 1)
		GO_TO(c, VIEWPORT_W/2.0 + 100.0*I, 0.01);
}

void cirno_iceplosion1(Boss *c, int time) {
	int t = time % 360;
	TIMER(&t);

	if(time < 0)
		GO_TO(c, VIEWPORT_W/2.0 + 100.0*I, 0.02);

	AT(20) {
		play_sound("shot_special1");
	}

	FROM_TO(20,30,2) {
		int i;
		for(i = 0; i < 15+global.diff; i++) {
			create_projectile2c("plainball", c->pos, rgb(0,0,0.5), asymptotic, (3+_i/3.0)*cexp(I*((2)*M_PI/8.0*i + (0.1+0.03*global.diff)*(1 - 2*frand()))), _i*0.7);
		}
	}

	FROM_TO_SND("shot1_loop",40,100,2+2*(global.diff<D_Hard)) {
		create_projectile2c("crystal", c->pos + 100, rgb(0.3,0.3,0.8), accelerated, 1.5*cexp(2.0*I*M_PI*frand()) - 0.4 + 2.0*I*global.diff/4., 0.002*cexp(I*(M_PI/10.0*(_i%20))));
		create_projectile2c("crystal", c->pos - 100, rgb(0.3,0.3,0.8), accelerated, 1.5*cexp(2.0*I*M_PI*frand()) + 0.4 + 2.0*I*global.diff/4., 0.002*cexp(I*(M_PI/10.0*(_i%20))));
	}

	FROM_TO(150, 300, 30) {
		float dif = M_PI*2*frand();
		int i;

		play_sound("shot1");
		for(i = 0; i < 20; i++) {
			create_projectile2c("plainball", c->pos, rgb(0.04*_i,0.04*_i,0.4+0.04*_i), asymptotic, (3+_i/3.0)*cexp(I*(2*M_PI/8.0*i + dif)), 2.5);
		}
	}
}

int cirno_icicles(Projectile *p, int t) {
	int turn = 60;

	if(t < 0)
		return 1;

	if(t < turn) {
		p->pos += p->args[0]*pow(0.9,t);
	} else if(t == turn) {
		p->args[0] = 2.5*cexp(I*(carg(p->args[0])-M_PI/2.0+M_PI*(creal(p->args[0]) > 0)));
		if(global.diff > D_Normal)
			p->args[0] += 0.05*nfrand();
	} else if(t > turn) {
		p->pos += p->args[0];
	}

	p->angle = carg(p->args[0]);

	return 1;
}

void cirno_icicle_fall(Boss *c, int time) {
	int t = time % 400;
	TIMER(&t);

	if(time < 0)
		return;

	GO_TO(c, VIEWPORT_W/2.0+120.0*I, 0.01);

	FROM_TO(20,200,30-3*global.diff) {
		play_sound("shot1");
		for(float i = 2-0.2*global.diff; i < 5; i+=1./(1+global.diff)) {
			create_projectile1c("crystal", c->pos, rgb(0.3,0.3,0.9), cirno_icicles, 6*i*cexp(I*(-0.1+0.1*_i)));
			create_projectile1c("crystal", c->pos, rgb(0.3,0.3,0.9), cirno_icicles, 6*i*cexp(I*(M_PI+0.1-0.1*_i)));
		}
	}

	if(global.diff > D_Easy) {
		FROM_TO_SND("shot1_loop",120,200,3) {
			float f = frand()*_i;

			create_projectile2c("ball", c->pos, rgb(0.,0.,0.3), accelerated, 0.2*(-2*I-1.5+f),-0.02*I);
			create_projectile2c("ball", c->pos, rgb(0.,0.,0.3), accelerated, 0.2*(-2*I+1.5-f),-0.02*I);
		}
	}
	if(global.diff > D_Normal) {
		FROM_TO(300,400,10) {
			play_sound("shot1");
			float x = VIEWPORT_W/2+VIEWPORT_W/2*(0.3+_i/10.);
			float angle1 = M_PI/10*frand();
			float angle2 = M_PI/10*frand();
			for(float i = 1; i < 5; i++) {
				create_projectile2c("ball", x, rgb(0.,0.,0.3), accelerated, i*I*0.5*cexp(I*angle1),0.001*I-(global.diff == D_Lunatic)*0.001*frand());
				create_projectile2c("ball", VIEWPORT_W-x, rgb(0.,0.,0.3), accelerated, i*I*0.5*cexp(-I*angle2),0.001*I+(global.diff == D_Lunatic)*0.001*frand());
			}
		}
	}


}

int cirno_crystal_blizzard_proj(Projectile *p, int time) {
	if(!(time % 12))
		create_particle1c("stain", p->pos, 0, GrowFadeAdd, timeout, 20)->angle = global.frames * 15;

	if(time > 100 + global.diff * 100)
		p->args[0] *= 1.03;

	return asymptotic(p, time);
}

void cirno_crystal_blizzard(Boss *c, int time) {
	int t = time % 700;
	TIMER(&t);

	if(time < 0) {
		GO_TO(c, VIEWPORT_W/2.0+300*I, 0.1);
		return;
	}

	FROM_TO(60, 360, 10) {
		play_sound("shot1");
		int i, cnt = 14 + global.diff * 3;
		for(i = 0; i < cnt; ++i) {
			create_projectile2c("crystal", i*VIEWPORT_W/cnt, i % 2? rgb(0.2,0.2,0.4) : rgb(0.5,0.5,0.5), accelerated, 0, 0.02*I + 0.01*I * (i % 2? 1 : -1) * sin((i*3+global.frames)/30.0));
		}
	}

	FROM_TO_SND("shot1_loop",330, 700, 1) {
		GO_TO(c, global.plr.pos, 0.01);

		if(!(time % (1 + D_Lunatic - global.diff))) {
			tsrand_fill(2);
			create_projectile2c("wave", c->pos, rgb(0.2, 0.2, 0.4), cirno_crystal_blizzard_proj,
				20 * (0.1 + 0.1 * anfrand(0)) * cexp(I*(carg(global.plr.pos - c->pos) + anfrand(1) * 0.2)), 5
			)->draw = ProjDrawAdd;
		}

		if(!(time % 7)) {
			play_sound("shot1");
			int i, cnt = global.diff - 1;
			for(i = 0; i < cnt; ++i)
				create_projectile2c("ball", c->pos, rgb(0.1, 0.1, 0.5), accelerated, 0, 0.01 * cexp(I*(global.frames/20.0 + 2*i*M_PI/cnt)))->draw = ProjDrawAdd;
		}
	}
}

void cirno_superhardspellcard(Boss *c, int t) {
	// HOWTO: create a super hard spellcard in a few seconds

	cirno_iceplosion0(c, t);
	cirno_iceplosion1(c, t);
	cirno_crystal_rain(c, t);
	cirno_icicle_fall(c, t);
	cirno_icy(c, t);
	cirno_perfect_freeze(c, t);
}

Boss *create_cirno(void) {
	Boss* cirno = create_boss("Cirno", "cirno", "dialog/cirno", -230 + 100.0*I);
	boss_add_attack(cirno, AT_Move, "Introduction", 2, 0, cirno_intro_boss, NULL);
	boss_add_attack(cirno, AT_Normal, "Iceplosion 0", 20, 22000, cirno_iceplosion0, NULL);
	boss_add_attack_from_info(cirno, &stage1_spells.boss.crystal_rain, false);
	boss_add_attack(cirno, AT_Normal, "Iceplosion 1", 20, 22000, cirno_iceplosion1, NULL);
	boss_add_attack_from_info(cirno, &stage1_spells.boss.icicle_fall, false);
	boss_add_attack_from_info(cirno, &stage1_spells.extra.crystal_blizzard, false);

	boss_start_attack(cirno, cirno->attacks);
	return cirno;
}

int stage1_burst(Enemy *e, int time) {
	TIMER(&time);
	AT(EVENT_DEATH) {
		spawn_items(e->pos, Point, 3, NULL);
		return 1;
	}

	FROM_TO(0, 60, 1)
		e->pos += 2.0*I;

	AT(60) {
		int i = 0;
		int n = 1.5*global.diff-1;

		play_sound("shot1");
		for(i = -n; i <= n; i++) {
			create_projectile2c("crystal", e->pos, rgb(0.2, 0.3, 0.5), asymptotic, (2+0.1*global.diff)*cexp(I*(carg(global.plr.pos - e->pos) + 0.2*i)), 5);
		}

		e->moving = true;
		e->dir = creal(e->args[0]) < 0;

		e->pos0 = e->pos;
	}


	FROM_TO(70, 900, 1)
		e->pos = e->pos0 + (0.04*e->args[0])*_i*_i;

	return 1;
}

int stage1_circletoss(Enemy *e, int time) {
	TIMER(&time);
	AT(EVENT_DEATH) {
		spawn_items(e->pos, Point, 2, Power, 1, NULL);
		return 1;
	}

	e->pos += e->args[0];

	int inter = 2+(global.diff<D_Hard);
	int dur = 40;
	FROM_TO_SND("shot1_loop",60,60+dur,inter) {
		e->args[0] = 0.5*e->args[0];
		create_projectile2c("rice", e->pos, rgb(0.6, 0.2, 0.7), asymptotic, 2*cexp(I*2*M_PI*inter/dur*_i), _i/2.0);
	}


	if(global.diff > D_Easy) {
		FROM_TO_INT_SND("shot1_loop",90,500,150,5+7*global.diff,1) {
			tsrand_fill(2);
			create_projectile2c("thickrice", e->pos, rgb(0.2, 0.4, 0.8), asymptotic, (1+afrand(0)*2)*cexp(I*carg(global.plr.pos - e->pos)+0.05*I*global.diff*anfrand(1)), 3);
		}
	}

	FROM_TO(global.diff > D_Easy ? 500 : 240, 900, 1)
		e->args[0] += 0.03*e->args[1] - 0.04*I;

	return 1;
}

int stage1_sinepass(Enemy *e, int time) {
	TIMER(&time);
	AT(EVENT_DEATH) {
		tsrand_fill(2);
		spawn_items(e->pos, Point, afrand(0)>0.5, Power, afrand(1)>0.8, NULL);
		return 1;
	}

	e->args[1] -= cimag(e->pos-e->pos0)*0.03*I;
	e->pos += e->args[1]*0.4 + e->args[0];

	if(frand() > 0.997-0.005*(global.diff-1)) {
		play_sound("shot1");
		create_projectile1c("ball", e->pos, rgb(0.8,0.8,0.4), linear, (1+0.2*global.diff+frand())*cexp(I*carg(global.plr.pos - e->pos)));
	}

	return 1;
}

int stage1_drop(Enemy *e, int t) {
	TIMER(&t);
	AT(EVENT_DEATH) {
		spawn_items(e->pos, Point, 2, Power, frand()>0.8, NULL);
		return 1;
	}
	if(t < 0)
		return 1;

	e->pos = e->pos0 + e->args[0]*t + e->args[1]*t*t;

	FROM_TO(10,1000,1) {
		if(frand() > 0.997-0.007*(global.diff-1)) {
			play_sound("shot1");
			create_projectile1c("ball", e->pos, rgb(0.8,0.8,0.4), linear, (1+0.3*global.diff+frand())*cexp(I*carg(global.plr.pos - e->pos)));
		}
	}

	return 1;
}

int stage1_circle(Enemy *e, int t) {
	TIMER(&t);
	AT(EVENT_DEATH) {
		spawn_items(e->pos, Point, 3, Power, 2, NULL);
		return 1;
	}

	FROM_TO(0, 150, 1)
		e->pos += (e->args[0] - e->pos)*0.02;

	FROM_TO_INT_SND("shot1_loop",150, 550, 40, 40, 2+2*(global.diff<D_Hard)) {
		create_projectile2c("rice", e->pos, rgb(0.6, 0.2, 0.7), asymptotic, (1.7+0.2*global.diff)*cexp(I*M_PI/10*_ni), _ni/2.0);
	}

	FROM_TO(560,1000,1)
		e->pos += e->args[1];

	return 1;
}

int stage1_multiburst(Enemy *e, int t) {
	TIMER(&t);
	AT(EVENT_DEATH) {
		spawn_items(e->pos, Point, 3, Power, 2, NULL);
		return 1;
	}

	FROM_TO(0, 50, 1)
		e->pos += 2.0*I;

	FROM_TO_INT(60, 300, 70, 40, 18-2*global.diff) {
		play_sound("shot1");
		int i;
		int n = global.diff-1;
		for(i = -n; i <= n; i++)
			create_projectile1c("crystal", e->pos, rgb(0.2, 0.3, 0.5), linear, 2.5*cexp(I*(carg(global.plr.pos - e->pos) + i/5.0)));
	}

	FROM_TO(320, 700, 1) {
		e->args[1] += 0.03;
		e->pos += e->args[0]*e->args[1] + 1.4*I;
	}

	return 1;
}

int stage1_instantcircle(Enemy *e, int t) {
	TIMER(&t);
	AT(EVENT_DEATH) {
		spawn_items(e->pos, Point, 2, Power, 4, NULL);
		return 1;
	}

	FROM_TO(0, 110, 1) {
		e->pos += e->args[0];
	}

	int i;

	AT(150) {
		play_sound("shot_special1");
		for(i = 0; i < 20+2*global.diff; i++) {
			create_projectile2c("rice", e->pos, rgb(0.6, 0.2, 0.7), asymptotic, 1.5*cexp(I*2*M_PI/(20.0+global.diff)*i), 2.0);
		}
	}

	AT(170) {
		if(global.diff > D_Easy) {
			play_sound("shot_special1");
			for(i = 0; i < 20+3*global.diff; i++)
				create_projectile2c("rice", e->pos, rgb(0.6, 0.2, 0.7), asymptotic, 3*cexp(I*2*M_PI/(20.0+global.diff)*i), 3.0);
		}
	}

	if(t > 200)
		e->pos += e->args[1];

	return 1;
}

int stage1_tritoss(Enemy *e, int t) {
	TIMER(&t);
	AT(EVENT_DEATH) {
		spawn_items(e->pos, Point, 5, Power, 2, NULL);
		return 1;
	}

	FROM_TO(0, 100, 1) {
		e->pos += e->args[0];
	}

	FROM_TO(120, 800,8-global.diff) {
		play_sound("shot1");
		float a = M_PI/30.0*((_i/7)%30)+0.1*nfrand();
		int i;
		int n = 3+global.diff/2;

		for(i = 0; i < n; i++)
			create_projectile2c("thickrice", e->pos, rgb(0.2, 0.4, 0.8), asymptotic, 2*cexp(I*a+2.0*I*M_PI/n*i), 3);
	}

	FROM_TO(480, 800, 300) {
		play_sound("shot1");
		int i, n = 15 + global.diff*3;
		for(i = 0; i < n; i++) {
			create_projectile2c("rice", e->pos, rgb(0.6, 0.2, 0.7), asymptotic, 1.5*cexp(I*2*M_PI/n*i), 2.0);
			if(global.diff > D_Easy)
				create_projectile2c("rice", e->pos, rgb(0.6, 0.2, 0.7), asymptotic, 3*cexp(I*2*M_PI/n*i), 3.0);
		}
	}

	if(t > 820)
		e->pos += e->args[1];

	return 1;
}

void stage1_events(void) {
	TIMER(&global.timer);

	AT(0) {
		start_bgm("bgm_stage1");
	}

	// opening. projectile bursts
	FROM_TO(100, 160, 25) {
		create_enemy1c(VIEWPORT_W/2 + 70, 700, Fairy, stage1_burst, 1 + 0.6*I);
		create_enemy1c(VIEWPORT_W/2 - 70, 700, Fairy, stage1_burst, -1 + 0.6*I);
	}

	// more bursts. fairies move / \ like
	FROM_TO(240, 300, 30) {
		create_enemy1c(70 + _i*40, 700, Fairy, stage1_burst, -1 + 0.6*I);
		create_enemy1c(VIEWPORT_W - (70 + _i*40), 700, Fairy, stage1_burst, 1 + 0.6*I);
	}

	// big fairies, circle + projectile toss
	FROM_TO(400, 460, 50)
		create_enemy2c(VIEWPORT_W*_i + VIEWPORT_H/3*I, 1500, BigFairy, stage1_circletoss, 2-4*_i-0.3*I, 1-2*_i);


	// swirl, sine pass
	FROM_TO(380, 1000, 20) {
		tsrand_fill(2);
		create_enemy2c(VIEWPORT_W*(_i&1) + afrand(0)*100.0*I + 70.0*I, 100, Swirl, stage1_sinepass, 3.5*(1-2*(_i&1)), afrand(1)*7.0*I);
	}

	// swirl, drops
	FROM_TO(1100, 1600, 20)
		create_enemy2c(VIEWPORT_W/3, 100, Swirl, stage1_drop, 4.0*I, 0.06);

	FROM_TO(1500, 2000, 20)
		create_enemy2c(VIEWPORT_W+200.0*I, 100, Swirl, stage1_drop, -2, -0.04-0.03*I);

	// bursts
	FROM_TO(1250, 1800, 60) {
		tsrand_fill(2);
		create_enemy1c(VIEWPORT_W/2 + afrand(0)*500-250, 500, Fairy, stage1_burst, afrand(1)*2-1);
	}

	// circle - multi burst combo
	FROM_TO(1700, 2300, 300) {
		tsrand_fill(3);
		create_enemy2c(VIEWPORT_W/2, 1400, BigFairy, stage1_circle, VIEWPORT_W/4 + VIEWPORT_W/2*afrand(0)+200.0*I, 3-6*(afrand(1)>0.5)+afrand(2)*2.0*I);
	}

	FROM_TO(2000, 2500, 200) {
		int i, t = global.diff + 1;
		for(i = 0; i < t; i++)
			create_enemy1c(VIEWPORT_W/2 - 40*t + 80*i, 1000, Fairy, stage1_multiburst, i - 2.5);
	}

	AT(2700)
		global.boss = create_cirno_mid();

	// some chaotic swirls + instant circle combo
	FROM_TO(2760, 3800, 20) {
		tsrand_fill(2);
		create_enemy2c(VIEWPORT_W/2 - 200*anfrand(0), 250+40*global.diff, Swirl, stage1_drop, 1.0*I, 0.001*I + 0.02 + 0.06*anfrand(1));
	}

	FROM_TO(2900, 3750, 190-30*global.diff) {
		tsrand_fill(2);
		create_enemy2c(VIEWPORT_W*afrand(0), 1200, Fairy, stage1_instantcircle, 2.0*I, 3.0 - 6*afrand(1) - 1.0*I);
	}


	// multiburst + normal circletoss, later tri-toss
	FROM_TO(3900, 4800, 200) {
		tsrand_fill(2);
		create_enemy1c(VIEWPORT_W*afrand(0), 1000, Fairy, stage1_multiburst, 2.5*afrand(1));
	}

	FROM_TO(4000, 4100, 20)
		create_enemy2c(VIEWPORT_W*_i + VIEWPORT_H/3*I, 1700, Fairy, stage1_circletoss, 2-4*_i-0.3*I, 1-2*_i);

	AT(4200)
		create_enemy2c(VIEWPORT_W/2.0, 4000, BigFairy, stage1_tritoss, 2.0*I, -2.6*I);

	AT(5000)
		global.boss = create_cirno();

	AT(5400 - FADE_TIME) {
		stage_finish(GAMEOVER_WIN);
	}
}<|MERGE_RESOLUTION|>--- conflicted
+++ resolved
@@ -234,19 +234,15 @@
 	if(time < 0)
 		return;
 
-<<<<<<< HEAD
 	AT(20)
 		c->anirow = 1;
 	AT(30)
 		c->anirow = 0;
-	FROM_TO_SND("shot1_loop",20,30,2) {
-=======
 	AT(20) {
 		play_sound("shot_special1");
 	}
 
 	FROM_TO(20,30,2) {
->>>>>>> 4f328e7c
 		int i;
 		int n = 8+global.diff;
 		for(i = 0; i < n; i++) {
@@ -321,6 +317,10 @@
 	AT(20) {
 		play_sound("shot_special1");
 	}
+	AT(20)
+		c->anirow = 1;
+	AT(30)
+		c->anirow = 0;
 
 	FROM_TO(20,30,2) {
 		int i;
@@ -375,6 +375,10 @@
 
 	GO_TO(c, VIEWPORT_W/2.0+120.0*I, 0.01);
 
+	AT(20)
+		c->anirow = 1;
+	AT(200)
+		c->anirow = 0;
 	FROM_TO(20,200,30-3*global.diff) {
 		play_sound("shot1");
 		for(float i = 2-0.2*global.diff; i < 5; i+=1./(1+global.diff)) {
@@ -434,6 +438,10 @@
 		}
 	}
 
+	AT(330)
+		c->anirow = 1;
+	AT(700)
+		c->anirow = 0;
 	FROM_TO_SND("shot1_loop",330, 700, 1) {
 		GO_TO(c, global.plr.pos, 0.01);
 
