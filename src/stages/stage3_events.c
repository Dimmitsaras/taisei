/*
 * This software is licensed under the terms of the MIT-License
 * See COPYING for further information.
 * ---
 * Copyright (C) 2011, Lukas Weber <laochailan@web.de>
 * Copyright (C) 2012, Alexeyew Andrew <http://akari.thebadasschoobs.org/>
 */

#include "stage3_events.h"
#include "global.h"
#include "stage.h"
#include "enemy.h"

void stage3_mid_spellbg(Boss*, int t);
void stage3_boss_spellbg(Boss*, int t);
void stage3_mid_a1(Boss*, int t);
void stage3_mid_a2(Boss*, int t);
void stage3_boss_a1(Boss*, int t);
void stage3_boss_a2(Boss*, int t);
void stage3_boss_a3(Boss*, int t);

/*
 *	See the definition of AttackInfo in boss.h for information on how to set up the idmaps.
 */

AttackInfo stage3_spells[] = {
	{{ 0,  1,  2,  3},	AT_Spellcard, "Venom Sign ~ Deadly Dance", 25, 30000,
							stage3_mid_a1, stage3_mid_spellbg, BOSS_DEFAULT_GO_POS},
	{{-1, -1,  4,  5},	AT_Spellcard, "Venom Sign ~ Acid Rain", 20, 30000,
							stage3_mid_a2, stage3_mid_spellbg, BOSS_DEFAULT_GO_POS},
	{{ 6,  7,  8,  9},	AT_Spellcard, "Firefly Sign ~ Moonlight Rocket", 30, 35000,
							stage3_boss_a1, stage3_boss_spellbg, BOSS_DEFAULT_GO_POS},
	{{10, 11, 12, 13},	AT_Spellcard, "Light Source ~ Wriggle Night Ignite", 25, 40000,
							stage3_boss_a2, stage3_boss_spellbg, BOSS_DEFAULT_GO_POS},
	{{14, 15, 16, 17},	AT_Spellcard, "Bug Sign ~ Phosphaenus Hemipterus", 35, 40000,
							stage3_boss_a3, stage3_boss_spellbg, BOSS_DEFAULT_GO_POS},

	{{0}}
};

Dialog *stage3_dialog(void) {
	Dialog *d = create_dialog(global.plr.cha == Marisa ? "dialog/marisa" : "dialog/youmu", "dialog/wriggle");

	dadd_msg(d, Left, "Ugh, it’s like bugs being attracted by the light…");
	dadd_msg(d, Right, "That’s right! The light makes us strong!");
	dadd_msg(d, Right, "And this place is filled with it!\nFeel my tremendous power!");
	dadd_msg(d, BGM, "bgm_stage3boss");

	return d;
}

int stage3_enterswirl(Enemy *e, int t) {
	TIMER(&t)

	AT(EVENT_DEATH) {
		spawn_items(e->pos, Point, 1, Power, 1, NULL);

		float r, g;
		if(frand() > 0.5) {
			r = 0.3;
			g = 1.0;
		} else {
			r = 1.0;
			g = 0.3;
		}

		float a; for(a = 0; a < M_PI * 2; a += 1.3 - global.diff * 0.2) {
			complex dir = cexp(I*a);
			float spd = (1 + 0.5 * sin(10 * a)*sqrt(global.diff/D_Lunatic));

			create_projectile2c(e->args[1]? "ball" : "rice", e->pos, rgb(r, g, 1.0), accelerated,
				dir * 2,
				dir * spd * -0.03
			);
		}

		return 1;
	}

	AT(EVENT_BIRTH) {
		e->alpha = 0;
	}

	AT(60) {
		e->hp = 0;
	}

	e->pos += e->args[0];

	return 0;
}

int stage3_slavefairy(Enemy *e, int t) {
	TIMER(&t)

	AT(EVENT_DEATH) {
		spawn_items(e->pos, Point, 1, Power, 3, NULL);
		return 1;
	}

	AT(EVENT_BIRTH) {
		e->alpha = 0;
		e->unbombable = true;
	}

	if(t < 120)
		GO_TO(e, e->args[0], 0.03)

	FROM_TO_INT(30, 120, 5 - global.diff, 1, 1) {
		float a = _i * 0.5;
		if(_i % 2)
			a = -a;
		complex dir = cexp(I*a);

		create_projectile2c("wave", e->pos + dir * 10, (_i % 2)? rgb(1.0, 0.3, 0.3) : rgb(0.3, 0.3, 1.0), accelerated,
			dir * 2,
			dir * -0.035
		);

		if(global.diff > D_Easy && e->args[1] && !(_i % 10 / e->args[1])) create_projectile1c("ball", e->pos + dir * 10, rgb(0.3, 0, 0.6), linear,
			dir * (0.3 + 0.5 + 0.5 * sin(a * 3))
		);
	}

	if(t >= 120)
		e->pos += 3 * e->args[2] + 2.0*I;

	return 0;
}

int stage3_slavefairy2(Enemy *e, int t) {
	TIMER(&t)

	AT(EVENT_DEATH) {
		spawn_items(e->pos, Point, 1, Power, 3, NULL);
		return 1;
	}

	AT(EVENT_BIRTH) {
		e->alpha = 0;
		e->unbombable = true;
	}

	int lifetime = 100+20*global.diff;
	if(t < lifetime)
		GO_TO(e, e->args[0], 0.03)

	FROM_TO(30, lifetime, 1) {
		complex dir = cexp(I*_i/global.diff);
		create_projectile1c("wave",e->pos,_i&1 ? rgb(1.0,0.3,0.3): rgb(0.3,0.3,1.0), linear, 2*dir);
		if(global.diff > D_Normal && _i % 3 == 0) {
			create_projectile1c("rice",e->pos,_i&1==0 ? rgb(1.0,0.3,0.3): rgb(0.3,0.3,1.0), linear, -2*dir);
		}
	}

	if(t >= lifetime)
		e->pos += 3 * e->args[2] + 2.0*I;
	return 1;
}


int stage3_bigfairy(Enemy *e, int t) {
	TIMER(&t)

	AT(EVENT_DEATH) {
		spawn_items(e->pos, Point, 5, Power, 5, NULL);
		if(creal(e->args[0]) && global.timer > 2800)
			spawn_items(e->pos, Bomb, 1, NULL);
		return 1;
	}

	AT(EVENT_BIRTH) {
		e->alpha = 0;
		e->unbombable = true;
	}

	EnemyLogicRule slave = cimag(e->args[0]) ? stage3_slavefairy2 : stage3_slavefairy;

	FROM_TO(30, 600, 270) {
		create_enemy3c(e->pos, 900, Fairy, slave, e->pos + 70 + 50 * I, e->args[0], +1);
		create_enemy3c(e->pos, 900, Fairy, slave, e->pos - 70 + 50 * I, e->args[0], -1);
	}

	FROM_TO(120, 600, 270) {
		create_enemy3c(e->pos, 900, Fairy, slave, e->pos + 70 - 50 * I, e->args[0], +1);
		create_enemy3c(e->pos, 900, Fairy, slave, e->pos - 70 - 50 * I, e->args[0], -1);
	}

	AT(600-30*(D_Lunatic-global.diff))
		e->hp = 0;

	return 0;
}

int stage3_bitchswirl(Enemy *e, int t) {
	TIMER(&t)

	AT(EVENT_BIRTH) {
		e->unbombable = true;
		return 1;
	}

	AT(EVENT_DEATH) {
		spawn_items(e->pos, Point, 1, Power, 1, NULL);
		return -1;
	}

	FROM_TO(0, 120, 20) {
		create_projectile2c("flea", e->pos, rgb(.7, 0.0, 0.5), accelerated,
			2*cexp(I*carg(global.plr.pos - e->pos)),
			0.005*cexp(I*(M_PI*2 * frand()))
		);
	}

	e->pos -= 5.0*I * e->args[0];

	return 0;
}

int stage3_cornerfairy(Enemy *e, int t) {
	TIMER(&t)

	AT(EVENT_DEATH) {
		spawn_items(e->pos, Point, 5, Power, 5, NULL);
		return -1;
	}

	AT(EVENT_BIRTH) {
		e->alpha = 0;
		e->unbombable = true;
	}

	FROM_TO(0, 120, 1)
		GO_TO(e, e->args[0], 0.01)

	FROM_TO(120, 240, 1) {
		GO_TO(e, e->args[1], 0.025 * min((t - 120) / 42.0, 1))
		int d = 5; //(D_Lunatic - global.diff + 3);
		if(!(t % d)) {
			int i, cnt = 6 + global.diff * 2.5;

			for(i = 0; i < cnt; ++i) {
				float c = 0.5 + 0.5 * sin(t / 15.0);

				create_projectile2c((global.diff > D_Easy && cabs(e->args[2]))? "wave" : "thickrice", e->pos, cabs(e->args[2])? rgb(0.5 - c*0.2, 0.3 + c*0.7, 1.0) : rgb(1.0 - c*0.5, 0.6, 0.5 + c*0.5), asymptotic,
					//2*cexp(I*(carg(global.plr.pos - e->pos) + i)),
					(global.diff > D_Normal? 2 : 1.5)*cexp(I*((2*i*M_PI/cnt)+carg((VIEWPORT_W+I*VIEWPORT_H)/2 - e->pos))),
					1.5
				);

				/*
				if(global.diff > D_Normal && !(t % 5) && !e->args[2]) {
					create_projectile2c("flea", e->pos, rgb(1.0, 0.5, 0.5), asymptotic,
						2*cexp(I*(carg(global.plr.pos - e->pos) + i)),
						1.5
					);
				}
				*/
			}
		}
	}

	AT(260)
		e->hp = 0;

	return 0;
}

void stage3_mid_intro(Boss *boss, int time) {
	GO_TO(boss, VIEWPORT_W/2.0 + 100.0*I, 0.03);
}

void stage3_mid_outro(Boss *boss, int time) {
	if(time == 0) {
		spawn_items(boss->pos, Point, 10, Power, 10, Life, 1, NULL);
		Projectile *p;
		for(p = global.projs; p; p = p->next)
			p->type = DeadProj;
	}

	boss->pos += pow(max(0, time)/30.0, 2) * cexp(I*(3*M_PI/2 + 0.5 * sin(time / 20.0)));
}

int stage3_mid_poison(Projectile *p, int time) {
	int result = accelerated(p, time);

	if(time < 0)
		return 1;

	if(!(time % (57 - global.diff * 3)) && p->type != DeadProj) {
		float a = p->args[2];
		float t = p->args[3] + time;

		create_projectile2c((frand() > 0.5)? "thickrice" : "rice", p->pos, rgb(0.3, 0.7 + 0.3 * psin(a/3.0 + t/20.0), 0.3), accelerated,
				0,
				0.005*cexp(I*(M_PI*2 * sin(a/5.0 + t/20.0)))
		);
	}

	return result;
}

int stage3_mid_a0_proj(Projectile *p, int time) {
	#define A0_PROJ_START 120
	#define A0_PROJ_CHARGE 20
	TIMER(&time)

	FROM_TO(A0_PROJ_START, A0_PROJ_START + A0_PROJ_CHARGE, 1)
		return 1;

	AT(A0_PROJ_START + A0_PROJ_CHARGE + 1) if(p->type != DeadProj) {
		p->args[1] = 3;
		p->args[0] = (3 + 2 * global.diff / (float)D_Lunatic) * cexp(I*carg(global.plr.pos - p->pos));

		int cnt = 2 + global.diff, i;
		for(i = 0; i < cnt; ++i) {
			tsrand_fill(2);
			Color clr = rgba(1.0,0.8,0.8,0.8);

			create_particle3c("lasercurve", 0, clr, EnemyFlareShrink, enemy_flare, 100, cexp(I*(M_PI*anfrand(0))) * (1 + afrand(1)), add_ref(p));

			int jcnt = 1 + (global.diff > D_Normal), j;
			for(j = 0; j < jcnt; ++j) create_projectile1c("thickrice", p->pos, color_component(p->clr, CLR_R) == 1.0? rgb(1.0, 0.3, 0.3) : rgb(0.3, 0.3, 1.0), accelerated,
				0
				-cexp(I*(i*2*M_PI/cnt + global.frames / 15.0)) * (1.0 + 0.1 * j)
			); //->draw = global.diff > D_Hard? ProjDrawAdd : ProjDraw;
		}
	}

	return asymptotic(p, time);
	#undef A0_PROJ_START
	#undef A0_PROJ_CHARGE
}

void stage3_mid_a0(Boss *boss, int time) {
	int i;
	TIMER(&time)

<<<<<<< HEAD
	GO_TO(boss, VIEWPORT_W/2+VIEWPORT_W*2/5*sin(time/300) + I*cimag(boss->pos), 0.03)
=======
	GO_TO(boss, VIEWPORT_W/2+VIEWPORT_W*2/5*sin(time/300) + I*cimag(boss->pos), 0.01)
>>>>>>> ede14b6a

	FROM_TO_INT(0, 90000, 60 + 10 * (D_Lunatic - global.diff), 0, 1) {
		int cnt = 30 - 4 * (D_Lunatic - global.diff);

		for(i = 0; i < cnt; ++i) {
			complex v = (2 - psin((max(3, global.diff+1)*2*M_PI*i/(float)cnt) + time)) * cexp(I*2*M_PI/cnt*i);
			create_projectile2c("wave", boss->pos - v * 50, _i % 2? rgb(0.7, 0.3, 0.0) : rgb(0.3, .7, 0.0), stage3_mid_a0_proj,
				v,
				2.0
			);
		}
	}
}

void stage3_mid_a1(Boss *boss, int time) {
	int i;
	TIMER(&time)

	FROM_TO(0, 120, 1)
		GO_TO(boss, VIEWPORT_W/2 + VIEWPORT_H*I/2, 0.03)

	if(time > 120) {
		GO_TO(boss, VIEWPORT_W/2 + VIEWPORT_H*I/2 + sin(time/50.0) * time/6.5 * cexp(I * M_PI_2 * time/100.0), 0.03)

		if(!(time % 70)) {
			for(i = 0; i < 15; ++i) {
				float a = M_PI/(5 + global.diff) * i * 2;
				create_projectile4c("wave", boss->pos, rgb(0.3, 0.3 + 0.7 * psin(a*3 + time/50.0), 0.3), stage3_mid_poison,
					0,
					0.02 * cexp(I*(a+time/10.0)),
					a,
					time
				);
			}
		}

		if(global.diff > D_Easy && !(time % 35)) {
			int cnt = global.diff * 3;
			for(i = 0; i < cnt; ++i) create_projectile2c("ball", boss->pos, rgb(1.0, 1.0, 0.3), asymptotic,
				(0.5 + 3 * psin(time + M_PI/3*2*i)) * cexp(I*(time / 20.0 + M_PI/cnt*i*2)),
				1.5
			);
		}

		if(!(time % 3)) {
			for(i = -1; i < 2; i += 2) {
				float c = psin(time/10.0);
				create_projectile1c("crystal", boss->pos, rgba(0.3 + c * 0.7, 0.6 - c * 0.3, 0.3, 0.7), linear,
					10 * cexp(I*(carg(global.plr.pos - boss->pos) + (M_PI/4.0 * i * (1-time/2500.0)) * (1 - 0.5 * psin(time/15.0))))
				);
			}
		}
	}
}

int stage3_mid_poison2(Projectile *p, int time) {
	int result = linear(p, time);

	if(time < 0)
		return 1;

	int d = 30 - global.diff * 3;
	if(!(time % d) && p->type != DeadProj) {
		float a = p->args[2];
		float t = p->args[3] + time;
		p->args[1] = !p->args[1];

		create_projectile2c((time % (2*d))? "thickrice" : "rice", p->pos, rgb(0.3 + 0.7 * psin(a/3.0 + t/20.0), 1.0, 0.3), accelerated,
				0,
				-0.01 * p->args[0]
		);
	}

	return result;
}

void stage3_mid_a2(Boss *boss, int time) {
	TIMER(&time)

	if(time < 0)
		GO_TO(boss, VIEWPORT_W/2 + VIEWPORT_H*I/6, 0.05)

	FROM_TO_INT(30, 9000, 35 - (int)rint(global.diff * 1.35), 1, 1) {
		int i, cnt = 5 + global.diff;
		for(i = 0; i < cnt; ++i) {
			float a = M_PI/cnt * i * 2;

			create_projectile4c("soul", boss->pos, (_i % 2)? rgb(0.3, 0.3, 1.0) : rgb(1.0, 0.3, 0.3), stage3_mid_poison2,
				2 * cexp(I * (a + ((global.diff == D_Hard)? 7.2 : 7.3) * time + M_PI * (_i % 2))),
				0,
				a,
				time
			)->draw = ProjDrawAdd;
		}
	}
}

void stage3_mid_spellbg(Boss *h, int time) {
	float a = 1.0;

	if(time < 0)
		a += (time / (float)ATTACK_START_DELAY);
	float s = 0.3 + 0.7 * a;

	glColor4f(.1, .1, .1, a);
	draw_texture(VIEWPORT_W/2, VIEWPORT_H/2, "stage3/spellbg2");
	glBlendFunc(GL_SRC_ALPHA, GL_ONE);

	fill_screen(-time/200.0 + 0.5, time/400.0+0.5, s, "stage3/spellbg1");

	glColor4f(1, 1, 1, 0.1);
	fill_screen(time/300.0 + 0.5, -time/340.0+0.5, s*0.5, "stage3/spellbg1");
	fill_screen(time/220.0 + 0.5, -time/400.0+0.5, s*0.5, "stage3/spellbg1");


	glColor4f(1, 1, 1, 1);
	glBlendFunc(GL_SRC_ALPHA, GL_ONE_MINUS_SRC_ALPHA);
}

void stage3_boss_spellbg(Boss *b, int time) {
	glColor4f(1,1,1,1);
	fill_screen(0, 0, 768.0/1024.0, "stage3/wspellbg");
	glColor4f(1,1,1,0.5);
	glBlendEquation(GL_FUNC_SUBTRACT);
	glBlendFunc(GL_SRC_ALPHA, GL_ONE);
	fill_screen(sin(time) * 0.015, time / 50.0, 1, "stage3/wspellclouds");
	glBlendEquation(GL_FUNC_ADD);
	fill_screen(0, time / 70.0, 1, "stage3/wspellswarm");
	glBlendEquation(GL_FUNC_SUBTRACT);
	glColor4f(1,1,1,0.4);
	fill_screen(cos(time) * 0.02, time / 30.0, 1, "stage3/wspellclouds");

	glBlendEquation(GL_FUNC_ADD);
	glBlendFunc(GL_SRC_ALPHA, GL_ONE_MINUS_SRC_ALPHA);
	glColor4f(1,1,1,1);
}

Boss* stage3_create_midboss(void) {
	Boss *scuttle = create_boss("Scuttle", "scuttle", VIEWPORT_W/2 - 200.0*I);
	boss_add_attack(scuttle, AT_Move, "Introduction", 2, 0, stage3_mid_intro, NULL);
	boss_add_attack(scuttle, AT_Normal, "Lethal Bite", 30, 25000, stage3_mid_a0, NULL);
	boss_add_attack_from_info(scuttle, stage3_spells+0, false);
	if(global.diff > D_Normal)
		boss_add_attack_from_info(scuttle, stage3_spells+1, false);
	boss_add_attack(scuttle, AT_Move, "Runaway", 2, 1, stage3_mid_outro, NULL);
	scuttle->zoomcolor = rgb(0.4, 0.1, 0.4);

	start_attack(scuttle, scuttle->attacks);
	return scuttle;
}

void wriggle_slave_draw(Enemy *e, int time) {
	if(time < 0)
		return;

	glPushMatrix();
	glTranslatef(creal(e->pos),cimag(e->pos),0);
	glRotatef(7*time,0,0,1);
	glColor4f(0.8,1,0.4,1);
	glScalef(0.7,0.7,1);
	glBlendFunc(GL_SRC_ALPHA, GL_ONE);
	draw_texture(0,0,"fairy_circle");
	glBlendFunc(GL_SRC_ALPHA, GL_ONE_MINUS_SRC_ALPHA);

	glColor3f(1,1,1);
	glPopMatrix();

	if(time % 5 == 0) {
		tsrand_fill(2);
		create_particle3c("lasercurve", 5*cexp(2*I*M_PI*afrand(0)), rgba(1,1,0.8,0.6), EnemyFlareShrink, enemy_flare, 60, 0.3*cexp(2*M_PI*I*afrand(1)),add_ref(e));
	}
}


int stage3_boss_a1_laserbullet(Projectile *p, int time) {
	if(time == EVENT_DEATH) {
		free_ref(p->args[0]);
		return 1;
	} else if(time < 0)
		return 1;

	if(time >= creal(p->args[1])) {
		if(p->args[2]) {
			complex dist = global.plr.pos - p->pos;
			complex accel = (0.1 + 0.2 * (global.diff / (float)D_Lunatic)) * cexp(I*carg(dist));
			float deathtime = sqrt(2*cabs(dist)/cabs(accel));

			Laser *l = create_lasercurve2c(p->pos, 2 * deathtime, deathtime, rgb(1.0, 0.5, 0.5), las_accel, 0, accel);
			l->width = 15;
			create_projectile3c("ball", p->pos, rgb(1.0, 0.5, 0.5), stage3_boss_a1_laserbullet, add_ref(l), deathtime - 1, 0);
		} else {
			int cnt = max(3 + global.diff, 5), i;

			for(i = 0; i < cnt; ++i) {
				create_projectile2c("thickrice", p->pos, (i % 2)? rgb(1.0, 0.5, 0.5) : rgb(0.5, 0.5, 1.0), asymptotic,
					(0.1 + frand()) * cexp(I*2*i*M_PI/cnt), 3
				)->draw = ProjDrawAdd;
			}
		}

		return ACTION_DESTROY;
	} else if(time < 0)
		return 1;

	Laser *laser = (Laser*)REF(p->args[0]);

	if(!laser)
		return ACTION_DESTROY;

	p->pos = laser->prule(laser, time);

	return 1;
}

void stage3_boss_a1_slave_part(Projectile *p, int t) {
	Texture *tex = p->tex;
	glBindTexture(GL_TEXTURE_2D, tex->gltex);
	float b = 1 - t / p->args[0];
	parse_color_call(multiply_colors(p->clr, rgb(b, b, b)), glColor4f);
	glBlendFunc(GL_SRC_ALPHA, GL_ONE);

	glPushMatrix();
	glTranslatef(creal(p->pos), cimag(p->pos), 0);
	draw_texture_p(0,0, p->tex);
	glPopMatrix();

	glBlendFunc(GL_SRC_ALPHA, GL_ONE_MINUS_SRC_ALPHA);
	glColor4f(1,1,1,1);
}

int stage3_boss_a1_slave(Enemy *e, int time) {
	TIMER(&time)

	float angle = e->args[2] * (time / 70.0 + e->args[1]);
	complex dir = cexp(I*angle);
	Boss *boss = (Boss*)REF(e->args[0]);

	if(!boss)
		return ACTION_DESTROY;

	AT(EVENT_DEATH) {
		free_ref(e->args[0]);
		spawn_items(e->pos, Point, 1, Power, 1, NULL);
		return 1;
	}

	GO_TO(e, boss->pos + 150 * sin(time / 100.0) * dir, 0.03)

	if(!(time % 2)) {
		float c = 0.5 * psin(time / 25.0);
		Projectile *p = create_projectile_p(&global.projs, prefix_get_tex("lasercurve", "part/"), e->pos, rgb(1.0 - c, 0.5, 0.5 + c), stage3_boss_a1_slave_part, timeout, 120, 0, 0, 0);
		p->type = FairyProj;
	}

	if(!creal(e->args[3]) && !(time % 140)) {
		float dt = 70;

		Laser *l = create_lasercurve3c(e->pos, dt, dt, rgb(1.0, 1.0, 0.5), las_sine, 2.5*dir, M_PI/4, 0.2);
		create_lasercurve4c(e->pos, dt, dt, rgb(0.5, 1.0, 0.5), las_sine_expanding, 2.5*dir, M_PI/20, 0.2, M_PI);
		create_projectile3c("ball", e->pos, rgb(1.0, 0.5, 0.5), stage3_boss_a1_laserbullet, add_ref(l), dt-1, 1);
	}

	// night ignite balls
	if(creal(e->args[3]) && global.diff > D_Easy) {
		FROM_TO(300, 1000000, 180) {
			int cnt = 5, i;
			for(i = 0; i < cnt; ++i) {
				create_projectile2c("ball", e->pos, rgb(0.5, 1.0, 0.5), accelerated, 0, 0.02 * cexp(I*i*2*M_PI/cnt))->draw = ProjDrawAdd;
				if(global.diff > D_Hard)
					create_projectile2c("ball", e->pos, rgb(1.0, 1.0, 0.5), accelerated, 0, 0.01 * cexp(I*i*2*M_PI/cnt))->draw = ProjDrawAdd;
			}
		}
	}

	return 1;
}

void stage3_boss_a1(Boss *boss, int time) {
	int i, j, cnt = 1 + global.diff;
	TIMER(&time)

	AT(EVENT_DEATH) {
		killall(global.enemies);
		return;
	}

	if(time < 0)
		GO_TO(boss, VIEWPORT_W/2 + VIEWPORT_H*I/2.5, 0.05)
	else if(time == 0) {
		for(j = -1; j < 2; j += 2) for(i = 0; i < cnt; ++i)
			create_enemy3c(boss->pos, ENEMY_IMMUNE, wriggle_slave_draw, stage3_boss_a1_slave, add_ref(boss), i*2*M_PI/cnt, j);
	}
}

int stage3_boss_a2_laserbullet(Projectile *p, int time) {
	if(time == EVENT_DEATH) {
		free_ref(p->args[0]);
		return 1;
	} else if(time < 0)
		return 1;

	if(time < 0)
		return 1;

	Laser *laser = (Laser*)REF(p->args[0]);

	if(!laser)
		return ACTION_DESTROY;

	p->pos = laser->prule(laser, time - p->args[1]);

	return 1;
}

void stage3_boss_a2_warnlaser_logic(Laser *l, int time) {
	if(time == EVENT_BIRTH) {
		l->width = 0;
		return;
	}

	l->width = laser_charge(l, time, 90, 10);
	l->color = mix_colors(rgb(1, 0.2, 0.2), rgb(0.2, 0.2, 1), time / l->deathtime);
}

void stage3_boss_a2_warnlaser(Laser *l) {
	float f = 6;
	create_laser(l->pos, 90, 120, 0, l->prule, stage3_boss_a2_warnlaser_logic, f*l->args[0], l->args[1], f*l->args[2], l->args[3]);
}

void stage3_boss_a2(Boss *boss, int time) {
	TIMER(&time)

	float dfactor = global.diff / (float)D_Lunatic;
	int i, j;

	if(time == EVENT_DEATH) {
		killall(global.enemies);
		return;
	}

	if(time < 0) {
		GO_TO(boss, VIEWPORT_W/2 + VIEWPORT_H*I/3, 0.05)
		return;
	}

	AT(0) for(j = -1; j < 2; j += 2) for(i = 0; i < 7; ++i)
		create_enemy4c(boss->pos, ENEMY_IMMUNE, wriggle_slave_draw, stage3_boss_a1_slave, add_ref(boss), i*2*M_PI/7, j, 1);

	FROM_TO_INT(0, 1000000, 180, 120, 10) {
		float dt = 200;
		float lt = 100 * dfactor;

		float a = _ni*M_PI/2.5 + _i + time;
		float b = 0.3;
		float c = 0.3;

		complex vel = 2 * cexp(I*a);
		double amp = M_PI/5;
		double freq = 0.05;

		Laser *l1 = create_lasercurve3c(boss->pos, lt, dt, rgb(b, b, 1.0), las_sine_expanding, vel, amp, freq);
		stage3_boss_a2_warnlaser(l1);

		Laser *l2 = create_lasercurve3c(boss->pos, lt * 1.5, dt, rgb(1.0, b, b), las_sine_expanding, vel, amp, freq - 0.002 * min(global.diff, D_Hard));
		stage3_boss_a2_warnlaser(l2);

		Laser *l3 = create_lasercurve3c(boss->pos, lt, dt, rgb(b, b, 1.0), las_sine_expanding, vel, amp, freq - 0.004 * min(global.diff, D_Hard));
		stage3_boss_a2_warnlaser(l3);

		int i; for(i = 0; i < 5 + 15 * dfactor; ++i) {
			create_projectile2c("plainball",	boss->pos, rgb(c, c, 1.0), stage3_boss_a2_laserbullet, add_ref(l1), i)->draw = ProjDrawAdd;
			create_projectile2c("bigball",		boss->pos, rgb(1.0, c, c), stage3_boss_a2_laserbullet, add_ref(l2), i)->draw = ProjDrawAdd;
			create_projectile2c("plainball",	boss->pos, rgb(c, c, 1.0), stage3_boss_a2_laserbullet, add_ref(l3), i)->draw = ProjDrawAdd;
		}
	}
}

void stage3_boss_a3(Boss *boss, int time) {
	TIMER(&time)

	AT(EVENT_DEATH) {
		return;
	}

	if(time < 0) {
		GO_TO(boss, VIEWPORT_W/2 + VIEWPORT_H*I/2, 0.05)
		return;
	}

	int d = 4 - min(global.diff, D_Hard);
	FROM_TO_INT(0, 1000000, 100, 60, d) {
		float a = _ni*2*M_PI/(15.0/d) + _i + time*2;
		float dt = 150;
		float lt = 100;

		float b = 0.5;

		Color c1;
		Color c2;

		if(_i % 2) {
			c1 = rgb(1.0, 1.0, b);
			c2 = rgb(b, 1.0, b);
		} else {
			c1 = rgb(1.0, b, b);
			c2 = rgb(b, b, 1.0);
		}

		create_lasercurve3c(boss->pos, lt, dt, c1, las_sine, 3 * cexp(I*a), M_PI/4, 0.05*global.diff/D_Lunatic);
		create_lasercurve4c(boss->pos, lt, dt, c2, las_sine, 3 * cexp(I*a), M_PI/4, 0.05*global.diff/D_Lunatic, M_PI);

		if(global.diff > D_Hard)
			create_lasercurve2c(boss->pos, lt, dt, rgb(b, 1.0, 1.0), las_accel, 0, 0.1 * cexp(I*(a + M_PI)));
	}

	int cnt = 35;
	FROM_TO_INT(120, 1000000, 60, cnt*2, 1) {
		create_projectile2c("wave", boss->pos, (_ni % 2)? rgb(1.0, 0.5, 0.5) : rgb(0.5, 0.5, 1.0), (_ni % 2)? asymptotic : linear,
			cexp(I*2*_ni*M_PI/cnt), 10
		)->draw = ProjDrawAdd;
	}
}

int stage3_boss_prea1_slave(Enemy *e, int time) {
	TIMER(&time)

	int level = e->args[3];
	float angle = e->args[2] * (time / 70.0 + e->args[1]);
	complex dir = cexp(I*angle);
	Boss *boss = (Boss*)REF(e->args[0]);

	if(!boss)
		return ACTION_DESTROY;

	AT(EVENT_DEATH) {
		free_ref(e->args[0]);
		spawn_items(e->pos, Point, 1, Power, 1, NULL);
		return 1;
	}

	if(time < 0)
		return 1;

	GO_TO(e, boss->pos + (100 + 20 * e->args[2] * sin(time / 100.0)) * dir, 0.03)

	int d = 10 - global.diff;
	if(level > 2)
		d += 4;

	if(!(time % d)) {
		create_projectile1c("rice", e->pos, rgb(0.7, 0.2, 0.1), linear, 3 * cexp(I*carg(boss->pos - e->pos)));
		if(!(time % (d*2)) || level > 1)
			create_projectile1c("thickrice", e->pos, rgb(0.7, 0.7, 0.1), linear, 2.5 * cexp(I*carg(boss->pos - e->pos)));
		if(level > 2)
			create_projectile1c("wave", e->pos, rgb(0.3, 0.1 + 0.6 * psin(time / 25.0), 0.7), linear, 2 * cexp(I*carg(boss->pos - e->pos)));
	}

	return 1;
}

void stage3_boss_pre_common(Boss *boss, int time, int level) {
	TIMER(&time)
	int i, j, cnt = 3 + global.diff;

	AT(0) for(j = -1; j < 2; j += 2) for(i = 0; i < cnt; ++i)
		create_enemy4c(boss->pos, ENEMY_IMMUNE, wriggle_slave_draw, stage3_boss_prea1_slave, add_ref(boss), i*2*M_PI/cnt, j, level);

	AT(EVENT_DEATH) {
		killall(global.enemies);
		return;
	}

	if(time < 0) {
		GO_TO(boss, VIEWPORT_W/2 + VIEWPORT_H*I/3, 0.05)
		return;
	}

	FROM_TO(120, 240, 1)
		GO_TO(boss, VIEWPORT_W/3 + VIEWPORT_H*I/3, 0.03)

	FROM_TO(360, 480, 1)
		GO_TO(boss, VIEWPORT_W - VIEWPORT_W/3 + VIEWPORT_H*I/3, 0.03)

	FROM_TO(600, 720, 1)
		GO_TO(boss, VIEWPORT_W/2 + VIEWPORT_H*I/3, 0.03)
}

void stage3_boss_prea1(Boss *boss, int time) {
	stage3_boss_pre_common(boss, time, 1);
}

void stage3_boss_prea2(Boss *boss, int time) {
	stage3_boss_pre_common(boss, time, 2);
}

void stage3_boss_prea3(Boss *boss, int time) {
	stage3_boss_pre_common(boss, time, 3);
}

void stage3_boss_intro(Boss *boss, int time) {
	if(time == 110)
		global.dialog = stage3_dialog();

	GO_TO(boss, VIEWPORT_W/2.0 + 100.0*I, 0.03);
}

Boss* stage3_create_boss(void) {
	Boss *wriggle = create_boss("Wriggle EX", "wriggleex", VIEWPORT_W/2 - 200.0*I);
	boss_add_attack(wriggle, AT_Move, "Introduction", 2, 0, stage3_boss_intro, NULL);

	boss_add_attack(wriggle, AT_Normal, "", 20, 15000, stage3_boss_prea1, NULL);
	boss_add_attack_from_info(wriggle, stage3_spells+2, false);
	boss_add_attack(wriggle, AT_Normal, "", 20, 15000, stage3_boss_prea2, NULL);
	boss_add_attack_from_info(wriggle, stage3_spells+3, false);
	boss_add_attack(wriggle, AT_Normal, "", 20, 15000, stage3_boss_prea3, NULL);
	boss_add_attack_from_info(wriggle, stage3_spells+4, false);

	start_attack(wriggle, wriggle->attacks);
	return wriggle;
}

void stage3_events(void) {
	TIMER(&global.timer);

	AT(0) {
		start_bgm("bgm_stage3");
	}

	FROM_TO(160, 300, 10) {
		tsrand_fill(3);
		create_enemy1c(VIEWPORT_W/2 + 20 * anfrand(0) + (VIEWPORT_H/4 + 20 * anfrand(1))*I, 200, Swirl, stage3_enterswirl, I * 3 + anfrand(2) * 3);
	}

	AT(400) {
		create_enemy1c(VIEWPORT_W/2 + (VIEWPORT_H/3)*I, 10000, BigFairy, stage3_bigfairy, 0+1*I);
	}
	FROM_TO(400,1000,10) {
		if(global.enemies == 0) {
			int cnt = 2*global.diff;
			for(int i = 0; i <= cnt;i++) {
				complex pos1 = VIEWPORT_W/2+VIEWPORT_W/3*nfrand() + VIEWPORT_H/3*I;
				complex pos2 = pos1+30*(i-cnt/2);
				create_enemy3c(pos1, 700, Fairy, stage3_slavefairy, pos2, i&1,0.5*(i-cnt/2));
			}
		}
	}

	FROM_TO(1100, 1300-30*(D_Lunatic-global.diff), 10) {
		create_enemy1c(20 + (VIEWPORT_H+20)*I, 50, Swirl, stage3_bitchswirl, 1);
		create_enemy1c(VIEWPORT_W-20 + (VIEWPORT_H+20)*I, 50, Swirl, stage3_bitchswirl, 1);
	}

	AT(1600) {
		create_enemy1c(VIEWPORT_W/2 + (VIEWPORT_H/3)*I, 10000, BigFairy, stage3_bigfairy, 1);
	}

	FROM_TO(1800,2200,10) {
		if(global.enemies == 0) {
			int cnt = 2*global.diff;
			for(int i = 0; i <= cnt;i++) {
<<<<<<< HEAD
				complex pos1 = VIEWPORT_W/2+60*(i-cnt/2) + VIEWPORT_H/3*I;
				complex pos2 = pos1+30*(i-cnt/2);
				create_enemy3c(pos1, 700, Fairy, stage3_slavefairy, pos2, i&1,0.5*(i-cnt/2));
=======
				complex pos1 = VIEWPORT_W/2+VIEWPORT_W/3*nfrand() + VIEWPORT_H/3*I;
				complex pos2 = pos1+30*(i-cnt/2);
				create_enemy3c(pos1, 700, Fairy, stage3_slavefairy2, pos2, i&1,0.5*(i-cnt/2));
>>>>>>> ede14b6a
			}
		}
	}

	//FROM_TO(2400, 2620, 130) {
	AT(2400) {
		double offs = -50;

		complex p1 = 0+0.0*I;
		complex p2 = VIEWPORT_W+0.0*I;
		complex p3 = VIEWPORT_W + VIEWPORT_H*I;
		complex p4 = 0+VIEWPORT_H*I;

		create_enemy2c(p1, 500, Fairy, stage3_cornerfairy, p1 - offs - offs*I, p2 + offs - offs*I);
		create_enemy2c(p2, 500, Fairy, stage3_cornerfairy, p2 + offs - offs*I, p3 + offs + offs*I);
		create_enemy2c(p3, 500, Fairy, stage3_cornerfairy, p3 + offs + offs*I, p4 - offs + offs*I);
		create_enemy2c(p4, 500, Fairy, stage3_cornerfairy, p4 - offs + offs*I, p1 - offs - offs*I);
	}

	AT(2800)
		global.boss = stage3_create_midboss();

	FROM_TO(2801, 3000, 10+2*(D_Lunatic-global.diff)) {
		tsrand_fill(3);
		create_enemy2c(VIEWPORT_W/2 + 20 * anfrand(0) + (VIEWPORT_H/4 + 20 * anfrand(1))*I, 200, Swirl, stage3_enterswirl, I * 3 + anfrand(2) * 3, 1);
	}

	AT(3000) {
		create_enemy1c(VIEWPORT_W - VIEWPORT_W/3 + (VIEWPORT_H/5)*I, 10000, BigFairy, stage3_bigfairy, 2);
	}

	if(global.diff > D_Easy) {
		FROM_TO(3000, 3100, 20+4*(D_Lunatic-global.diff)) {
			create_enemy2c(VIEWPORT_W-20 + (VIEWPORT_H+20)*I, 50, Swirl, stage3_bitchswirl, 1, 1);
		}
	}

	AT(3500) {
		create_enemy1c(VIEWPORT_W/3 + (VIEWPORT_H/5)*I, 10000, BigFairy, stage3_bigfairy, 2);
	}

<<<<<<< HEAD
	FROM_TO(3500, 3600, 20+4*(D_Lunatic-global.diff)) {
=======
	FROM_TO(3700, 3800, 20+4*(D_Lunatic-global.diff)) {
>>>>>>> ede14b6a
		create_enemy2c(20 + (VIEWPORT_H+20)*I, 50, Swirl, stage3_bitchswirl, 1, 1);
	}

	//FROM_TO(4330, 4460, 130) {
	AT(4330) {
		double offs = -50;

		complex p1 = 0+0.0*I;
		complex p2 = VIEWPORT_W+0.0*I;
		complex p3 = VIEWPORT_W + VIEWPORT_H*I;
		complex p4 = 0+VIEWPORT_H*I;

		create_enemy3c(p1, 500, Fairy, stage3_cornerfairy, p1 - offs - offs*I, p2 + offs - offs*I, 1);
		create_enemy3c(p2, 500, Fairy, stage3_cornerfairy, p2 + offs - offs*I, p3 + offs + offs*I, 1);
		create_enemy3c(p3, 500, Fairy, stage3_cornerfairy, p3 + offs + offs*I, p4 - offs + offs*I, 1);
		create_enemy3c(p4, 500, Fairy, stage3_cornerfairy, p4 - offs + offs*I, p1 - offs - offs*I, 1);
	}

	FROM_TO(4760, 4940, 10+2*(D_Lunatic-global.diff)) {
		create_enemy2c(VIEWPORT_W-20 - 20.0*I, 50, Swirl, stage3_bitchswirl, -0.5, 1);
		create_enemy2c(20 + -20.0*I, 50, Swirl, stage3_bitchswirl, -0.5, 1);
	}

	AT(5300)
		global.boss = stage3_create_boss();

	AT(5700 - FADE_TIME) {
		stage_finish(GAMEOVER_WIN);
	}
}<|MERGE_RESOLUTION|>--- conflicted
+++ resolved
@@ -336,11 +336,7 @@
 	int i;
 	TIMER(&time)
 
-<<<<<<< HEAD
-	GO_TO(boss, VIEWPORT_W/2+VIEWPORT_W*2/5*sin(time/300) + I*cimag(boss->pos), 0.03)
-=======
 	GO_TO(boss, VIEWPORT_W/2+VIEWPORT_W*2/5*sin(time/300) + I*cimag(boss->pos), 0.01)
->>>>>>> ede14b6a
 
 	FROM_TO_INT(0, 90000, 60 + 10 * (D_Lunatic - global.diff), 0, 1) {
 		int cnt = 30 - 4 * (D_Lunatic - global.diff);
@@ -901,15 +897,9 @@
 		if(global.enemies == 0) {
 			int cnt = 2*global.diff;
 			for(int i = 0; i <= cnt;i++) {
-<<<<<<< HEAD
-				complex pos1 = VIEWPORT_W/2+60*(i-cnt/2) + VIEWPORT_H/3*I;
-				complex pos2 = pos1+30*(i-cnt/2);
-				create_enemy3c(pos1, 700, Fairy, stage3_slavefairy, pos2, i&1,0.5*(i-cnt/2));
-=======
 				complex pos1 = VIEWPORT_W/2+VIEWPORT_W/3*nfrand() + VIEWPORT_H/3*I;
 				complex pos2 = pos1+30*(i-cnt/2);
 				create_enemy3c(pos1, 700, Fairy, stage3_slavefairy2, pos2, i&1,0.5*(i-cnt/2));
->>>>>>> ede14b6a
 			}
 		}
 	}
@@ -951,11 +941,7 @@
 		create_enemy1c(VIEWPORT_W/3 + (VIEWPORT_H/5)*I, 10000, BigFairy, stage3_bigfairy, 2);
 	}
 
-<<<<<<< HEAD
-	FROM_TO(3500, 3600, 20+4*(D_Lunatic-global.diff)) {
-=======
 	FROM_TO(3700, 3800, 20+4*(D_Lunatic-global.diff)) {
->>>>>>> ede14b6a
 		create_enemy2c(20 + (VIEWPORT_H+20)*I, 50, Swirl, stage3_bitchswirl, 1, 1);
 	}
 
