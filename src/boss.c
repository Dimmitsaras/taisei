/*
 * This software is licensed under the terms of the MIT-License
 * See COPYING for further information.
 * ---
 * Copyright (C) 2011, Lukas Weber <laochailan@web.de>
 */

#include "boss.h"
#include "global.h"
#include "stage.h"
#include <string.h>
#include <stdio.h>

Boss* create_boss(char *name, char *ani, complex pos) {
	Boss *buf = malloc(sizeof(Boss));
	memset(buf, 0, sizeof(Boss));

	buf->name = malloc(strlen(name) + 1);
	strcpy(buf->name, name);
	buf->pos = pos;

	buf->ani = get_ani(ani);

	return buf;
}

void draw_boss_text(Alignment align, float x, float y, const char *text) {
	glColor4f(0,0,0,1);
	draw_text(align, x+1, y+1, text, _fonts.standard);
	glColor4f(1,1,1,1);
	draw_text(align, x, y, text, _fonts.standard);
}

void spell_opening(Boss *b, int time) {
	float y = VIEWPORT_H - 15;
	if(time > 40 && time <= 100)
		y -= (VIEWPORT_H-50)/60.0*(time-40);
	if(time > 100) {
		y = 35;
	}

	draw_boss_text(AL_Right, VIEWPORT_W, y, b->current->name);
}

void draw_extraspell_bg(Boss *boss, int time) {
	// overlay for all extra spells
	// needs tweaking

	glBlendFunc(GL_SRC_ALPHA, GL_ONE);
	glColor4f(0.2,0.1,0,0.7);
	fill_screen(sin(time) * 0.015, time / 50.0, 1, "stage3/wspellclouds");
	glColor4f(1,1,1,1);
	glBlendEquation(GL_MIN);
	fill_screen(cos(time) * 0.015, time / 70.0, 1, "stage4/kurumibg2");
	fill_screen(sin(time+2.1) * 0.015, time / 30.0, 1, "stage4/kurumibg2");
	glBlendFunc(GL_SRC_ALPHA, GL_ONE_MINUS_SRC_ALPHA);
	glBlendEquation(GL_FUNC_ADD);
}

void draw_boss(Boss *boss) {
	draw_animation_p(creal(boss->pos), cimag(boss->pos) + 6*sin(global.frames/25.0), boss->anirow, boss->ani);
	draw_boss_text(AL_Left, 10, 20, boss->name);

	if(!boss->current)
		return;

	if(boss->current->type == AT_Spellcard || boss->current->type == AT_SurvivalSpell || boss->current->type == AT_ExtraSpell)
		spell_opening(boss, global.frames - boss->current->starttime);

	if(boss->current->type != AT_Move) {
		char buf[16];
		snprintf(buf, sizeof(buf),  "%.2f", max(0, (boss->current->timeout - global.frames + boss->current->starttime)/(float)FPS));
		draw_boss_text(AL_Center, VIEWPORT_W - 20, 10, buf);

		int nextspell, lastspell;
		for(nextspell = 0; nextspell < boss->acount - 1; nextspell++) {
			int t = boss->attacks[nextspell].type;
			if(boss->dmg < boss->attacks[nextspell].dmglimit && t == AT_Spellcard)
				break;
		}

		for(lastspell = nextspell; lastspell > 0; lastspell--) {
			int t = boss->attacks[lastspell].type;
			if(boss->dmg > boss->attacks[lastspell].dmglimit && t == AT_Spellcard)
				break;
		}

		int dmgoffset = boss->attacks[lastspell].dmglimit;
		int dmgspan = boss->attacks[nextspell].dmglimit - boss->attacks[lastspell].dmglimit;

		glPushMatrix();
		glTranslatef(VIEWPORT_W-50, 4, 0);
		glScalef((VIEWPORT_W-60)/(float)dmgspan,1,1);
		glTranslatef(dmgoffset,0,0);
		int i;

		glColor4f(0,0,0,0.65);

		glPushMatrix();
		glTranslatef(-(boss->attacks[nextspell].dmglimit+boss->dmg-2)*0.5, 2, 0);
		glScalef(boss->attacks[nextspell].dmglimit-boss->dmg+2, 4, 1);

		draw_quad();
		glPopMatrix();

		for(i = nextspell; i >= 0; i--) {
			if(boss->dmg > boss->attacks[i].dmglimit)
				continue;

			switch(boss->attacks[i].type) {
			case AT_Normal:
				glColor3f(1,1,1);
				break;
			case AT_Spellcard:
				glColor3f(1,0.65,0.65);
				break;
			case AT_SurvivalSpell:
				glColor3f(0.5,0.5,1);
			case AT_ExtraSpell:
				glColor3f(1.0, 0.3, 0.2);
				break;
			default:
				break; // never happens
			}

			glPushMatrix();
			glTranslatef(-(boss->attacks[i].dmglimit+boss->dmg)*0.5, 1, 0);
			glScalef(boss->attacks[i].dmglimit-boss->dmg, 2, 1);

			draw_quad();
			glPopMatrix();
		}

		glPopMatrix();

		glColor4f(1,1,1,0.7);

		int x = 0;
		for(i = boss->acount-1; i > nextspell; i--)
			if(boss->attacks[i].type == AT_Spellcard)
				draw_texture(x += 22, 40, "star");

		glColor3f(1,1,1);
	}
}

void boss_rule_extra(Boss *boss, float alpha) {
	int cnt = 10 * max(1, alpha);
	alpha = min(2, alpha);
	int lt = 1;

	if(alpha == 0) {
		lt += 2;
		alpha = 1 * frand();
	}

	int i; for(i = 0; i < cnt; ++i) {
		float a = i*2*M_PI/cnt + global.frames / 100.0;

		complex dir = cexp(I*(a+global.frames/50.0));
		complex pos = boss->pos + dir * (100 + 50 * psin(alpha*global.frames/10.0+2*i)) * alpha;
		complex vel = dir * 3;

		float r, g, b;
		float v = max(0, alpha - 1);
		float psina = psin(a);

		r = 1.0 - 0.5 * psina *    v;
		g = 0.5 + 0.2 * psina * (1-v);
		b = 0.5 + 0.5 * psina *    v;

		create_particle2c("flare", pos, rgb(r, g, b), FadeAdd, timeout_linear, 15*lt, vel);

		int d = 5;
		if(!(global.frames % d))
			create_particle3c((frand() < v*0.5 || lt > 1)? "stain" : "boss_shadow", pos, rgb(r, g, b), GrowFadeAdd, timeout_linear, 30*lt, vel * (1 - 2 * !(global.frames % (2*d))), 2.5);
	}
}

void boss_kill_projectiles(void) {
	Projectile *p;
	for(p = global.projs; p; p = p->next)
		if(p->type == FairyProj)
			p->type = DeadProj;
	delete_lasers();
}

void process_boss(Boss **pboss) {
	Boss *boss = *pboss;

	if(boss->current) {
		int time = global.frames - boss->current->starttime;
		int extra = boss->current->type == AT_ExtraSpell;
		int over = boss->current->finished && global.frames >= boss->current->endtime;

		// TODO: mark uncaptured normal spells as failed too (for spell bonuses and player stats)

		if(!boss->current->endtime || !extra)
			boss->current->rule(boss, time);

		if(extra) {
			float base = 0.2;
			float ampl = 0.2;
			float s = sin(time / 90.0 + M_PI*1.2);

			if(boss->current->endtime) {
				float p = (boss->current->endtime - global.frames)/(float)ATTACK_END_DELAY_EXTRA;
				float a = max((base + ampl * s) * p * 0.5, 5 * pow(1 - p, 3));
				if(a < 2) {
					global.shake_view = 3 * a;
					boss_rule_extra(boss, a);
					if(a > 1) {
						boss_rule_extra(boss, a * 0.5);
						if(a > 1.3) {
							global.shake_view = 5 * a;
							if(a > 1.7)
								global.shake_view += 2 * a;
							boss_rule_extra(boss, 0);
							boss_rule_extra(boss, 0.1);
						}
					}
				} else {
					over = 1;
					global.shake_view_fade = 0.15;
				}
			} else if(time < 0) {
				boss_rule_extra(boss, 1+time/(float)ATTACK_START_DELAY_EXTRA);
			} else {
				float o = min(0, -5 + time/30.0);
				float q = (time <= 150? 1 - pow(time/250.0, 2) : min(1, time/60.0));

				boss_rule_extra(boss, max(1-time/300.0, base + ampl * s) * q);
				if(o) {
					boss_rule_extra(boss, max(1-time/300.0, base + ampl * s) - o);
					if(!global.shake_view) {
						global.shake_view = 5;
						global.shake_view_fade = 0.9;
					} else if(o > -0.05) {
						global.shake_view = 10;
						global.shake_view_fade = 0.5;
					}
				}
			}
		}

		if(!boss->current->endtime && (boss->current->type != AT_Move && boss->dmg >= boss->current->dmglimit || time > boss->current->timeout)) {
			boss->current->endtime = global.frames + extra * ATTACK_END_DELAY_EXTRA;
			boss->current->finished = FINISH_WIN;
			boss->current->rule(boss, EVENT_DEATH);
			boss_kill_projectiles();
		}

		if(over) {
			if(extra && boss->current->finished == FINISH_WIN)
				spawn_items(boss->pos, 0, 0, 0, 1);

			boss->dmg = boss->current->dmglimit + 1;
			boss->current++;
			if(boss->current - boss->attacks < boss->acount)
				start_attack(boss, boss->current);
			else {
				boss->current = NULL;
				boss_death(pboss);
			}
		}
	}
}

void boss_death(Boss **boss) {
	petal_explosion(35, (*boss)->pos);

	free_boss(*boss);
	*boss = NULL;
	boss_kill_projectiles();
}

void free_boss(Boss *boss) {
	del_ref(boss);

	for(int i = 0; i < boss->acount; i++)
		free_attack(&boss->attacks[i]);

	free(boss->name);
	free(boss->attacks);
}

void free_attack(Attack *a) {
	free(a->name);
}

void start_attack(Boss *b, Attack *a) {
	log_debug("%s", a->name);

	if(global.replaymode == REPLAY_RECORD && global.stage->type == STAGE_STORY && !global.plr.continues) {
		StageInfo *i = stage_get_by_spellcard(a->info, global.diff);
		if(i) {
			StageProgress *p = stage_get_progress_from_info(i, global.diff, true);
			if(p && !p->unlocked) {
				log_info("Spellcard unlocked! %s: %s", i->title, i->subtitle);
				p->unlocked = true;
			}
		}
#if DEBUG
<<<<<<< HEAD
		else if(a->type == AT_Spellcard || a->type == AT_ExtraSpell) {
			warnx("FIXME: spellcard '%s' is not available in spell practice mode!", a->name);
=======
		else if(a->type == AT_Spellcard) {
			log_warn("FIXME: spellcard '%s' is not available in spell practice mode!", a->name);
>>>>>>> 52286cac
		}
#endif
	}

	a->starttime = global.frames + (a->type == AT_ExtraSpell? ATTACK_START_DELAY_EXTRA : ATTACK_START_DELAY);
	a->rule(b, EVENT_BIRTH);
	if(a->type == AT_Spellcard || a->type == AT_SurvivalSpell || a->type == AT_ExtraSpell)
		play_sound("charge_generic");

	Projectile *p;
	for(p = global.projs; p; p = p->next)
		if(p->type == FairyProj)
			p->type = DeadProj;

	delete_lasers();
}

Attack* boss_add_attack(Boss *boss, AttackType type, char *name, float timeout, int hp, BossRule rule, BossRule draw_rule) {
	boss->attacks = realloc(boss->attacks, sizeof(Attack)*(++boss->acount));
	Attack *a = &boss->attacks[boss->acount-1];
	memset(a, 0, sizeof(Attack));

	boss->current = &boss->attacks[0];

	a->type = type;
	a->name = malloc(strlen(name)+1);
	strcpy(a->name, name);
	a->timeout = timeout * FPS;

	int dmg = 0;
	if(boss->acount > 1)
		dmg = boss->attacks[boss->acount - 2].dmglimit;

	a->dmglimit = dmg + hp;
	a->rule = rule;
	a->draw_rule = draw_rule;

	a->starttime = global.frames;
	a->endtime = 0;
	a->finished = FINISH_NOPE;
	return a;
}

void boss_generic_move(Boss *b, int time) {
	if(b->current->info->pos_dest != BOSS_NOMOVE) {
		GO_TO(b, b->current->info->pos_dest, 0.1)
	}
}

Attack* boss_add_attack_from_info(Boss *boss, AttackInfo *info, char move) {
	if(move) {
		boss_add_attack(boss, AT_Move, "Generic Move", 1, 0, boss_generic_move, NULL)->info = info;
	}

	Attack *a = boss_add_attack(boss, info->type, info->name, info->timeout, info->hp, info->rule, info->draw_rule);
	a->info = info;
	return a;
}

void boss_preload(void) {
	preload_resources(RES_SFX, RESF_OPTIONAL,
		"charge_generic",
	NULL);

	preload_resources(RES_TEXTURE, RESF_DEFAULT,
		"boss_spellcircle0",
		"boss_circle",
		"boss_indicator",
	NULL);

	preload_resources(RES_SHADER, RESF_DEFAULT,
		"boss_zoom",
	NULL);
}<|MERGE_RESOLUTION|>--- conflicted
+++ resolved
@@ -301,13 +301,8 @@
 			}
 		}
 #if DEBUG
-<<<<<<< HEAD
 		else if(a->type == AT_Spellcard || a->type == AT_ExtraSpell) {
-			warnx("FIXME: spellcard '%s' is not available in spell practice mode!", a->name);
-=======
-		else if(a->type == AT_Spellcard) {
 			log_warn("FIXME: spellcard '%s' is not available in spell practice mode!", a->name);
->>>>>>> 52286cac
 		}
 #endif
 	}
