--- conflicted
+++ resolved
@@ -24,11 +24,8 @@
 	e->pos0 = pos;
 	
 	e->hp = hp;
-<<<<<<< HEAD
 	e->alpha = 1.0;
-=======
 	e->unbombable = 0;
->>>>>>> c71f9de9
 	
 	e->logic_rule = logic_rule;
 	e->draw_rule = draw_rule;
