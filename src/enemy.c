/*
 * This software is licensed under the terms of the MIT-License
 * See COPYING for further information. 
 * ---
 * Copyright (C) 2011, Lukas Weber <laochailan@web.de>
 */

#include "enemy.h"

#include <stdlib.h>
#include <math.h>
#include "global.h"
#include "projectile.h"
#include "list.h"

void create_enemy_p(Enemy **enemies, complex pos, int hp, EnemyDrawRule draw_rule, EnemyLogicRule logic_rule,
				  complex a1, complex a2, complex a3, complex a4) {
	Enemy *e = (Enemy *)create_element((void **)enemies, sizeof(Enemy));
	e->moving = 0;
	e->dir = 0;
	
	e->birthtime = global.frames;
	e->pos = pos;
	e->pos0 = pos;
	
	e->hp = hp;
	e->alpha = 1.0;
	
	e->logic_rule = logic_rule;
	e->draw_rule = draw_rule;
		
	e->args[0] = a1;
	e->args[1] = a2;
	e->args[2] = a3;
	e->args[3] = a4;
	
	e->logic_rule(e, EVENT_BIRTH);
}

void _delete_enemy(void **enemies, void* enemy) {
	Enemy *e = (Enemy *)enemy;
	
	if(e->hp <= 0 && e->hp > ENEMY_IMMUNE) {
		int i;
		for(i = 0; i < 10; i++)
			create_particle2c("flare", e->pos, NULL, Fade, timeout_linear, 10, (3+frand()*10)*cexp(I*frand()*2*M_PI));
		create_particle1c("blast", e->pos, NULL, Blast, timeout, 20);
		create_particle1c("blast", e->pos, NULL, Blast, timeout, 20);
		create_particle2c("blast", e->pos, NULL, GrowFade, timeout, 15,0);
		e->logic_rule(enemy, EVENT_DEATH);
	}
	del_ref(enemy);
	
	delete_element((void **)enemies, enemy);
}

void delete_enemy(Enemy **enemies, Enemy* enemy) {
	_delete_enemy((void**) enemies, enemy);
}

void delete_enemies(Enemy **enemies) {
	delete_all_elements((void **)enemies, _delete_enemy);
}

void draw_enemies(Enemy *enemies) {
	Enemy *e;
	int reset = False;
		
	for(e = enemies; e; e = e->next) {
		if(e->draw_rule) {
			if(e->alpha < 1) {
				e->alpha += 1 / 60.0;
				if(e->alpha > 1)
					e->alpha = 1;
				
				glColor4f(1,1,1,e->alpha);
				reset = True;
			}
			
			e->draw_rule(e, global.frames - e->birthtime);
			if(reset)
				glColor4f(1,1,1,1);
		}
	}
}

<<<<<<< HEAD
=======
void killall(Enemy *enemies) {
	Enemy *e;	
		
	for(e = enemies; e; e = e->next)
		e->hp = 0;
}

>>>>>>> f021a1a9
int enemy_flare(Projectile *p, int t) { // a[0] timeout, a[1] velocity, a[2] ref to enemy
	if(t >= creal(p->args[0]) || REF(p->args[2]) == NULL) {
		return ACTION_DESTROY;
	} if(t == EVENT_DEATH) {
		free_ref(p->args[2]);
		return 1;
	} else if(t < 0) {
		return 1;
	}
	
	p->pos += p->args[1];
	
	return 1;
}

void EnemyFlareShrink(Projectile *p, int t) {
	Enemy *e = (Enemy *)REF(p->args[2]);
	if(e == NULL)
		return;
	
	glPushMatrix();
	float s = 2.0-t/p->args[0]*2;
	
	if(e->pos + p->pos)
		glTranslatef(creal(e->pos + p->pos), cimag(e->pos + p->pos), 0);
	
	if(p->angle != M_PI*0.5)
		glRotatef(p->angle*180/M_PI+90, 0, 0, 1);
	
	if(s != 1)
		glScalef(s, s, 1);
	
	if(p->clr)
		glColor4fv((float *)p->clr);
	
	glBlendFunc(GL_SRC_ALPHA, GL_ONE);
	draw_texture_p(0, 0, p->tex);
	glBlendFunc(GL_SRC_ALPHA, GL_ONE_MINUS_SRC_ALPHA);
	
	glPopMatrix();
	
	if(p->clr)
		glColor3f(1,1,1);
}

void BigFairy(Enemy *e, int t) {
	if(!(t % 5)) {
		complex offset = (frand()-0.5)*30 + (frand()-0.5)*20I;
		create_particle3c("lasercurve", offset, rgb(0,0.2,0.3), EnemyFlareShrink, enemy_flare, 50, (-50I-offset)/50.0, add_ref(e));
	}
	
	glPushMatrix();
	glTranslatef(creal(e->pos), cimag(e->pos), 0);
	
	float s = sin((float)(global.frames-e->birthtime)/10.f)/6 + 0.8;
	
	glPushMatrix();	
	glRotatef(global.frames*10,0,0,1);
	glScalef(s, s, s);
	draw_texture(0,0,"fairy_circle");
	glPopMatrix();
	
	if(e->dir) {
		glCullFace(GL_FRONT);
		glScalef(-1,1,1);
	}
	draw_animation(0, 0, e->moving, "bigfairy");
	glPopMatrix();
	
	if(e->dir)
		glCullFace(GL_BACK);
}

void Fairy(Enemy *e, int t) {
	
	float s = sin((float)(global.frames-e->birthtime)/10.f)/6 + 0.8;
	glPushMatrix();
	glTranslatef(creal(e->pos),cimag(e->pos),0);
	
	glPushMatrix();	
	glRotatef(global.frames*10,0,0,1);
	glScalef(s, s, s);
	draw_texture(0,0,"fairy_circle");
	glPopMatrix();
	
	glPushMatrix();
	if(e->dir) {
		glCullFace(GL_FRONT);
		glScalef(-1,1,1);
	}
	draw_animation(0, 0, e->moving, "fairy");
	glPopMatrix();
	
	glPopMatrix();
	
	if(e->dir) {
		glCullFace(GL_BACK);
	}
}

void Swirl(Enemy *e, int t) {
	glPushMatrix();
	glTranslatef(creal(e->pos), cimag(e->pos),0);
	glRotatef(t*15,0,0,1);
	draw_texture(0,0, "swirl");
	glPopMatrix();
}

void process_enemies(Enemy **enemies) {
	Enemy *enemy = *enemies, *del = NULL;
	
	while(enemy != NULL) {
		int action = enemy->logic_rule(enemy, global.frames - enemy->birthtime);
		
		if(enemy->hp > ENEMY_IMMUNE && cabs(enemy->pos - global.plr.pos) < 7)
			plr_death(&global.plr);
		
		if((enemy->hp > ENEMY_IMMUNE
		&& (creal(enemy->pos) < -20 || creal(enemy->pos) > VIEWPORT_W + 20
		|| cimag(enemy->pos) < -20 || cimag(enemy->pos) > VIEWPORT_H + 20
		|| enemy->hp <= 0)) || action == ACTION_DESTROY) {
			del = enemy;
			enemy = enemy->next;
			delete_enemy(enemies, del);
		} else {
			enemy = enemy->next;
		}		
	}
}<|MERGE_RESOLUTION|>--- conflicted
+++ resolved
@@ -84,8 +84,6 @@
 	}
 }
 
-<<<<<<< HEAD
-=======
 void killall(Enemy *enemies) {
 	Enemy *e;	
 		
@@ -93,7 +91,6 @@
 		e->hp = 0;
 }
 
->>>>>>> f021a1a9
 int enemy_flare(Projectile *p, int t) { // a[0] timeout, a[1] velocity, a[2] ref to enemy
 	if(t >= creal(p->args[0]) || REF(p->args[2]) == NULL) {
 		return ACTION_DESTROY;
