--- conflicted
+++ resolved
@@ -8,11 +8,7 @@
 
 #include "hashtable.h"
 #include "list.h"
-<<<<<<< HEAD
-#include "log.h"
-=======
 #include "util.h"
->>>>>>> 455039ed
 
 #include <string.h>
 #include <zlib.h>
