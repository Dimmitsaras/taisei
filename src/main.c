/*
 * This software is licensed under the terms of the MIT-License
 * See COPYING for further information. 
 * ---
 * Copyright (C) 2011, Lukas Weber <laochailan@web.de>
 */

#include <SDL.h>
#include <GL/glew.h>
#include <sys/stat.h>
#include "taisei_err.h"

#include "global.h"
#include "stages/stage0.h"
#include "menu/mainmenu.h"
#include "paths/native.h"

SDL_Surface *display;

void init_gl() {
	glClearColor(0, 0, 0, 0);
	
	glShadeModel(GL_SMOOTH);
	glEnable(GL_BLEND);
	
	glBlendFunc(GL_SRC_ALPHA, GL_ONE_MINUS_SRC_ALPHA);
	
	glEnable(GL_LINE_SMOOTH);
	glHint(GL_LINE_SMOOTH_HINT, GL_NICEST);
	
	glViewport(0, 0, SCREEN_W, SCREEN_H);
	
	glClearDepth(1.0);
	glEnable(GL_DEPTH_TEST);
	glDepthFunc(GL_LEQUAL);
	glEnable(GL_CULL_FACE);
	glCullFace(GL_BACK);
}

<<<<<<< HEAD
void shutdown() {
	delete_textures();
	delete_animations();
	
	if(global.shaders_loaded)
		delete_shaders();
	
	if(global.sounds_loaded) {
		delete_sounds();
=======
void shutdown() {	
	if(!tconfig.intval[NO_AUDIO])
>>>>>>> 0b2aaf07
		alutExit();
	
	SDL_FreeSurface(display);
	SDL_Quit();
}

int main(int argc, char** argv) {
#ifdef __MINGW32__
	mkdir(get_config_path());
	mkdir(get_screenshots_path());
#else
	mkdir(get_config_path(), S_IRWXU | S_IRWXG | S_IROTH | S_IXOTH);
	mkdir(get_screenshots_path(), S_IRWXU | S_IRWXG | S_IROTH | S_IXOTH);
#endif
	
	parse_config(CONFIG_FILE);	
	
	printf("initialize:\n");
	if(SDL_Init(SDL_INIT_VIDEO) < 0)
		errx(-1, "Error initializing SDL: %s", SDL_GetError());
	printf("-- SDL_Init\n");
	
	SDL_GL_SetAttribute(SDL_GL_DOUBLEBUFFER, 1);
	
	int flags = SDL_OPENGL;
	if(tconfig.intval[FULLSCREEN])
		flags |= SDL_FULLSCREEN;
	
	if((display = SDL_SetVideoMode(SCREEN_W, SCREEN_H, 32, flags)) == NULL)
		errx(-1, "Error opening screen: %s", SDL_GetError());
		
	printf("-- SDL viewport\n");
		
	SDL_WM_SetCaption("TaiseiProject", NULL); 
	
	int e;
	if((e = glewInit()) != GLEW_OK)
		errx(-1, "GLEW failed: %s", glewGetErrorString(e));
	
	printf("-- GLEW\n");
	init_gl();
	printf("-- GL\n");
	
	init_global(argc, argv);
	printf("initialization complete.\n");
	MenuData menu;
	create_main_menu(&menu);
	printf("-- menu\n");
	
	main_menu_loop(&menu);
	
	shutdown();
	
	return 1;
}<|MERGE_RESOLUTION|>--- conflicted
+++ resolved
@@ -37,20 +37,9 @@
 	glCullFace(GL_BACK);
 }
 
-<<<<<<< HEAD
-void shutdown() {
-	delete_textures();
-	delete_animations();
-	
-	if(global.shaders_loaded)
-		delete_shaders();
-	
-	if(global.sounds_loaded) {
-		delete_sounds();
-=======
+
 void shutdown() {	
-	if(!tconfig.intval[NO_AUDIO])
->>>>>>> 0b2aaf07
+	if(global.alut_initialized)
 		alutExit();
 	
 	SDL_FreeSurface(display);
