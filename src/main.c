--- conflicted
+++ resolved
@@ -244,12 +244,8 @@
 		free_cli_action(&a);
 		return 0;
 	} else if(a.type == CLI_PlayReplay) {
-<<<<<<< HEAD
 		if(!replay_load_syspath(&replay, a.filename, REPLAY_READ_ALL)) {
-=======
-		if(!replay_load(&replay, a.filename, REPLAY_READ_ALL | REPLAY_READ_RAWPATH)) {
 			free_cli_action(&a);
->>>>>>> 17d6419f
 			return 1;
 		}
 
@@ -276,6 +272,7 @@
 
 		SDL_RWclose(rwops);
 		vfs_uninit();
+		free_cli_action(&a);
 		return 0;
 	}
 
