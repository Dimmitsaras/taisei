--- conflicted
+++ resolved
@@ -69,20 +69,8 @@
 				if(a->idmap[diff - D_Easy] >= 0) {
 					uint16_t id = spellbits | a->idmap[diff - D_Easy] | (s->id << 8);
 
-<<<<<<< HEAD
-					char title[10];
-					const char *postfix = difficulty_name(diff);
-
-					snprintf(title, sizeof(title), "Spell %d", ++(*spellnum));
-
-					char subtitle[strlen(postfix) + strlen(a->name) + 4];
-					strcpy(subtitle, a->name);
-					strcat(subtitle, " ~ ");
-					strcat(subtitle, postfix);
-=======
-					char *title = strfmt("Spell %d", ++spellnum);
+					char *title = strfmt("Spell %d", ++(*spellnum));
 					char *subtitle = strjoin(a->name, " ~ ", difficulty_name(diff), NULL);
->>>>>>> cd07251c
 
 					add_stage(id, s->procs->spellpractice_procs, STAGE_SPELL, title, subtitle, a, diff, 0, 0);
 					s = stages + i; // stages just got realloc'd, so we must update the pointer
@@ -525,25 +513,17 @@
 	video_set_viewport();
 	glPushMatrix();
 
-<<<<<<< HEAD
-		if(global.shake_view) {
-			glTranslatef(global.shake_view*sin(global.frames),global.shake_view*sin(global.frames+3),0);
-			glScalef(1+2*global.shake_view/VIEWPORT_W,1+2*global.shake_view/VIEWPORT_H,1);
-			glTranslatef(-global.shake_view,-global.shake_view,0);
-
-			if(global.shake_view_fade) {
-				global.shake_view -= global.shake_view_fade;
-				if(global.shake_view <= 0)
-					global.shake_view = global.shake_view_fade = 0;
-			}
-		}
-=======
 	if(global.shake_view) {
 		glTranslatef(global.shake_view*sin(global.frames),global.shake_view*sin(global.frames+3),0);
 		glScalef(1+2*global.shake_view/VIEWPORT_W,1+2*global.shake_view/VIEWPORT_H,1);
 		glTranslatef(-global.shake_view,-global.shake_view,0);
-	}
->>>>>>> cd07251c
+
+		if(global.shake_view_fade) {
+			global.shake_view -= global.shake_view_fade;
+			if(global.shake_view <= 0)
+				global.shake_view = global.shake_view_fade = 0;
+		}
+	}
 
 	draw_fbo_viewport(&resources.fsec);
 
