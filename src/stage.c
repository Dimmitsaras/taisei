--- conflicted
+++ resolved
@@ -350,462 +350,6 @@
 	player_applymovement(&global.plr);
 }
 
-<<<<<<< HEAD
-static void draw_star(int x, int y, float fill, float alpha) {
-	Texture *star = get_tex("star");
-	Shader *shader = get_shader("circleclipped_indicator");
-
-	float clr[4];
-
-	Color amul = rgba(alpha, alpha, alpha, alpha);
-	Color fill_clr = multiply_colors(rgba(1.0f, 1.0f, 1.0f, 1.0f), amul);
-	Color back_clr = multiply_colors(rgba(0.2f, 0.6f, 1.0f, 0.2f), amul);
-
-	if(fill < 1) {
-		fill_clr = mix_colors(derive_color(back_clr, CLRMASK_A, alpha), fill_clr, 0.35f);
-	}
-
-	if(fill >= 1 || fill <= 0) {
-		parse_color_call(fill > 0 ? fill_clr : back_clr, glColor4f);
-		draw_texture_p(x, y, star);
-		glColor4f(1, 1, 1, 1);
-		return;
-	}
-
-	glUseProgram(shader->prog);
-	glUniform1f(uniloc(shader, "fill"), fill);
-	glUniform1f(uniloc(shader, "tcfactor"), star->truew / (float)star->w);
-	parse_color_array(fill_clr, clr);
-	glUniform4fv(uniloc(shader, "fill_color"), 1, clr);
-	parse_color_array(back_clr, clr);
-	glUniform4fv(uniloc(shader, "back_color"), 1, clr);
-	draw_texture_p(x, y, star);
-	glUseProgram(0);
-}
-
-static void draw_stars(int x, int y, int numstars, int numfrags, int maxstars, int maxfrags, float alpha) {
-	static const int star_width = 20;
-	int i = 0;
-
-	while(i < numstars) {
-		draw_star(x + star_width * i++, y, 1, alpha);
-	}
-
-	if(numfrags) {
-		draw_star(x + star_width * i++, y, numfrags / (float)maxfrags, alpha);
-	}
-
-	while(i < maxstars) {
-		draw_star(x + star_width * i++, y, 0, alpha);
-	}
-}
-
-void draw_hud(void) {
-	draw_texture(SCREEN_W/2.0, SCREEN_H/2.0, "hud");
-
-	char buf[64];
-
-	glPushMatrix();
-	glTranslatef(615,0,0);
-
-	glPushMatrix();
-	glTranslatef((SCREEN_W - 615) * 0.25, SCREEN_H-170, 0);
-	glScalef(0.6, 0.6, 0);
-
-	draw_texture(0,0,difficulty_tex(global.diff));
-	glPopMatrix();
-
-	if(global.stage->type == STAGE_SPELL) {
-		glColor4f(1, 1, 1, 0.7);
-		draw_text(AL_Left, -6, 167, "N/A", _fonts.standard);
-		draw_text(AL_Left, -6, 200, "N/A", _fonts.standard);
-		glColor4f(1, 1, 1, 1.0);
-	} else {
-		float a = 1, s = 0, fadein = 1, fadeout = 1, fade = 1;
-
-		if(global.boss && global.boss->current && global.boss->current->type == AT_ExtraSpell) {
-			fadein  = min(1, -min(0, global.frames - global.boss->current->starttime) / (float)ATTACK_START_DELAY);
-			fadeout = global.boss->current->finished * (1 - (global.boss->current->endtime - global.frames) / (float)ATTACK_END_DELAY_EXTRA) / 0.74;
-			fade = max(fadein, fadeout);
-
-			s = 1 - fade;
-			a = 0.5 + 0.5 * fade;
-		}
-
-		draw_stars(0, 167, global.plr.lives, global.plr.life_fragments, PLR_MAX_LIVES, PLR_MAX_LIFE_FRAGMENTS, a);
-		draw_stars(0, 200, global.plr.bombs, global.plr.bomb_fragments, PLR_MAX_BOMBS, PLR_MAX_BOMB_FRAGMENTS, a);
-
-		if(s) {
-			float s2 = max(0, swing(s, 3));
-			glPushMatrix();
-			glTranslatef((SCREEN_W - 615) * 0.25 - 615 * (1 - pow(2*fadein-1, 2)), 400, 0);
-			//glColor4f(1, 0.5, 0.3, 0.7 * s);
-			glColor4f(0.3, 0.6, 0.7, 0.7 * s);
-			glRotatef(-25 + 360 * (1-s2), 0, 0, 1);
-			glScalef(s2, s2, 0);
-			draw_text(AL_Center,  1,  1, "Extra Spell!", _fonts.mainmenu);
-			draw_text(AL_Center, -1, -1, "Extra Spell!", _fonts.mainmenu);
-			glColor4f(1, 1, 1, s);
-			draw_text(AL_Center, 0, 0, "Extra Spell!", _fonts.mainmenu);
-			glColor4f(1, 1, 1, 1);
-			glPopMatrix();
-		}
-	}
-
-	// snprintf(buf, sizeof(buf), "%.2f", global.plr.power / 100.0);
-	// draw_text(AL_Left, -6, 236, buf, _fonts.standard);
-
-	draw_stars(0, 236, global.plr.power / 100, global.plr.power % 100, PLR_MAX_POWER / 100, 100, 1);
-
-	snprintf(buf, sizeof(buf), "%i", global.plr.graze);
-	draw_text(AL_Left, -6, 270, buf, _fonts.standard);
-
-	snprintf(buf, sizeof(buf), "%i", global.plr.points);
-	draw_text(AL_Left, 8, 49, buf, _fonts.standard);
-
-	snprintf(buf, sizeof(buf), "%i", progress.hiscore);
-	draw_text(AL_Left, 8, 83, buf, _fonts.standard);
-
-	if(global.plr.iddqd) {
-		draw_text(AL_Left, -70, 475, "GOD MODE", _fonts.mainmenu);
-	}
-
-	glPopMatrix();
-
-	snprintf(buf, sizeof(buf), "%i fps", global.fps.show_fps);
-	draw_text(AL_Right, SCREEN_W, SCREEN_H - 0.5 * stringheight(buf, _fonts.standard), buf, _fonts.standard);
-
-	if(global.boss)
-		draw_texture(VIEWPORT_X+creal(global.boss->pos), 590, "boss_indicator");
-
-	if(global.replaymode == REPLAY_PLAY) {
-		snprintf(buf, sizeof(buf), "Replay: %s (%i fps)", global.replay.playername, global.replay_stage->fps);
-		glColor4f(0.5f, 0.5f, 0.5f, 0.5f);
-		draw_text(AL_Left, 0, SCREEN_H - 0.5 * stringheight(buf, _fonts.standard), buf, _fonts.standard);
-		glColor4f(1.0f, 1.0f, 1.0f, 1.0f);
-	}
-
-#ifdef PLR_DPS_STATS
-	else {
-		snprintf(buf, sizeof(buf), "Avg DPS: %f", global.plr.total_dmg / (global.frames / (double)FPS));
-		draw_text(AL_Left, 0, SCREEN_H - 0.5 * stringheight(buf, _fonts.standard), buf, _fonts.standard);
-	}
-#endif
-}
-
-static void apply_bg_shaders(ShaderRule *shaderrules);
-static void display_stage_title(StageInfo *info);
-
-static void postprocess_prepare(FBO *fbo, Shader *s) {
-	float w = 1.0f / fbo->nw;
-	float h = 1.0f / fbo->nh;
-
-	glUniform1i(uniloc(s, "frames"), global.frames);
-	glUniform2f(uniloc(s, "view_ofs"), VIEWPORT_X * w, VIEWPORT_Y * h);
-	glUniform2f(uniloc(s, "view_scale"), VIEWPORT_W * w, VIEWPORT_H * h);
-}
-
-static void stage_draw(StageInfo *stage) {
-	glBindFramebuffer(GL_FRAMEBUFFER, resources.fbg[0].fbo);
-	glViewport(0,0,SCREEN_W,SCREEN_H);
-
-	glClear(GL_COLOR_BUFFER_BIT | GL_DEPTH_BUFFER_BIT);
-	glPushMatrix();
-	glTranslatef(-(VIEWPORT_X+VIEWPORT_W/2.0), -(VIEWPORT_Y+VIEWPORT_H/2.0),0);
-	glEnable(GL_DEPTH_TEST);
-
-	if(!config_get_int(CONFIG_NO_STAGEBG))
-		stage->procs->draw();
-
-	glPopMatrix();
-	glBindFramebuffer(GL_FRAMEBUFFER, 0);
-
-	set_ortho();
-
-	glPushMatrix();
-	glTranslatef(VIEWPORT_X,VIEWPORT_Y,0);
-
-	apply_bg_shaders(stage->procs->shader_rules);
-
-	if(global.boss) {
-		glPushMatrix();
-		glTranslatef(creal(global.boss->pos), cimag(global.boss->pos), 0);
-
-		if(!(global.frames % 5)) {
-			complex offset = (frand()-0.5)*50 + (frand()-0.5)*20.0*I;
-			create_particle3c("boss_shadow", -20.0*I, rgba(0.2,0.35,0.5,0.5), EnemyFlareShrink, enemy_flare, 50, (-100.0*I-offset)/(50.0+frand()*10), add_ref(global.boss));
-		}
-
-		glBlendFunc(GL_SRC_ALPHA, GL_ONE);
-
-		glRotatef(global.frames*4.0, 0, 0, -1);
-		float f = 0.8+0.1*sin(global.frames/8.0);
-		if(boss_is_dying(global.boss)) {
-			float t = (global.frames - global.boss->current->endtime)/(float)BOSS_DEATH_DELAY + 1;
-			f -= t*(t-0.7)/(1-t);
-		}
-
-		glScalef(f,f,f);
-
-		draw_texture(0,0,"boss_circle");
-
-		glBlendFunc(GL_SRC_ALPHA, GL_ONE_MINUS_SRC_ALPHA);
-
-		glPopMatrix();
-	}
-
-	player_draw(&global.plr);
-
-	draw_items();
-	draw_projectiles(global.projs);
-	draw_projectiles(global.particles);
-	draw_lasers(true);
-	draw_enemies(global.enemies);
-	draw_lasers(false);
-
-	if(global.boss)
-		draw_boss(global.boss);
-
-	if(global.dialog)
-		draw_dialog(global.dialog);
-
-	stagetext_draw();
-
-	FBO *ppfbo = postprocess(resources.stage_postprocess, &resources.fsec, resources.fbg, postprocess_prepare, draw_fbo_viewport);
-
-	if(ppfbo != &resources.fsec) {
-		// ensure that fsec is the most up to date fbo, because the ingame menu derives the background from it.
-		// it would be more efficient to somehow pass ppfbo to it and avoid the copy, but this is simpler.
-		glBindFramebuffer(GL_FRAMEBUFFER, resources.fsec.fbo);
-		draw_fbo_viewport(ppfbo);
-		ppfbo = &resources.fsec;
-	}
-
-	glBindFramebuffer(GL_FRAMEBUFFER, 0);
-	video_set_viewport();
-
-	glPushMatrix();
-
-	if(global.shake_view) {
-		glTranslatef(global.shake_view*sin(global.frames),global.shake_view*sin(global.frames+3),0);
-		glScalef(1+2*global.shake_view/VIEWPORT_W,1+2*global.shake_view/VIEWPORT_H,1);
-		glTranslatef(-global.shake_view,-global.shake_view,0);
-
-		if(global.shake_view_fade) {
-			global.shake_view -= global.shake_view_fade;
-			if(global.shake_view <= 0)
-				global.shake_view = global.shake_view_fade = 0;
-		}
-	}
-
-	draw_fbo_viewport(ppfbo);
-	glPopMatrix();
-
-	glPopMatrix();
-	draw_hud();
-}
-
-static int apply_shaderrules(ShaderRule *shaderrules, int fbonum) {
-	if(!config_get_int(CONFIG_NO_STAGEBG)) {
-		for(ShaderRule *rule = shaderrules; *rule; ++rule) {
-			glBindFramebuffer(GL_FRAMEBUFFER, resources.fbg[!fbonum].fbo);
-			(*rule)(fbonum);
-			fbonum = !fbonum;
-		}
-	}
-
-	return fbonum;
-}
-
-static void draw_wall_of_text(float f, const char *txt) {
-	fontrenderer_draw(&resources.fontren, txt,_fonts.standard);
-	Texture *tex = &resources.fontren.tex;
-	int strw = tex->w;
-	int strh = tex->h;
-	glPushMatrix();
-	glTranslatef(VIEWPORT_W/2,VIEWPORT_H/2,0);
-	glScalef(VIEWPORT_W,VIEWPORT_H,1.);
-
-	Shader *shader = get_shader("spellcard_walloftext");
-	glUseProgram(shader->prog);
-	glUniform1f(uniloc(shader, "w"), strw/(float)tex->truew);
-	glUniform1f(uniloc(shader, "h"), strh/(float)tex->trueh);
-	glUniform1f(uniloc(shader, "ratio"), (float)VIEWPORT_H/VIEWPORT_W);
-	glUniform2f(uniloc(shader, "origin"), creal(global.boss->pos)/VIEWPORT_H,cimag(global.boss->pos)/VIEWPORT_W);
-	glUniform1f(uniloc(shader, "t"), f);
-	glEnable(GL_TEXTURE_2D);
-	glBindTexture(GL_TEXTURE_2D, tex->gltex);
-	draw_quad();
-	glUseProgram(0);
-
-	glPopMatrix();
-
-
-}
-
-static void draw_spellbg(int t) {
-	Boss *b = global.boss;
-	b->current->draw_rule(b, t);
-
-	if(b->current->type == AT_ExtraSpell)
-		draw_extraspell_bg(b, t);
-
-	glPushMatrix();
-	glTranslatef(creal(b->pos), cimag(b->pos), 0);
-	glRotatef(global.frames*7.0, 0, 0, -1);
-
-	if(t < 0) {
-		float f = 1.0 - t/(float)ATTACK_START_DELAY;
-		glScalef(f,f,f);
-	}
-
-	draw_texture(0,0,"boss_spellcircle0");
-	glPopMatrix();
-
-	float delay = 0;
-	if(b->current->type == AT_ExtraSpell)
-		delay = ATTACK_START_DELAY_EXTRA-ATTACK_START_DELAY;
-	float f = -(t+delay)/ATTACK_START_DELAY;
-	if(f > 0)
-		draw_wall_of_text(f, b->current->name);
-
-	if(t < ATTACK_START_DELAY && b->dialog) {
-		glPushMatrix();
-		float f = -0.5*t/(float)ATTACK_START_DELAY+0.5;
-		glColor4f(1,1,1,-f*f+2*f);
-		draw_texture_p(VIEWPORT_W*3/4-10*f*f,VIEWPORT_H*2/3-10*f*f,b->dialog);
-		glColor4f(1,1,1,1);
-		glPopMatrix();
-	}
-}
-
-static void apply_zoom_shader(void) {
-	if(config_get_int(CONFIG_NO_STAGEBG))
-		return;
-
-	Shader *shader = get_shader("boss_zoom");
-	glUseProgram(shader->prog);
-
-	complex fpos = VIEWPORT_H*I + conj(global.boss->pos) + (VIEWPORT_X + VIEWPORT_Y*I);
-	complex pos = fpos + 15*cexp(I*global.frames/4.5);
-
-	glUniform2f(uniloc(shader, "blur_orig"),
-			creal(pos)/resources.fbg[0].nw, cimag(pos)/resources.fbg[0].nh);
-	glUniform2f(uniloc(shader, "fix_orig"),
-			creal(fpos)/resources.fbg[0].nw, cimag(fpos)/resources.fbg[0].nh);
-
-	float spellcard_sup = 1;
-	// This factor is used to surpress the effect near the start of spell cards.
-	// This is necessary so it doesn’t distort the awesome spinning background effect.
-
-	if(global.boss->current && global.boss->current->draw_rule) {
-		float t = (global.frames - global.boss->current->starttime + ATTACK_START_DELAY)/(float)ATTACK_START_DELAY;
-		spellcard_sup = 1-1/(0.1*t*t+1);
-	}
-
-	if(boss_is_dying(global.boss)) {
-		float t = (global.frames - global.boss->current->endtime)/(float)BOSS_DEATH_DELAY + 1;
-		spellcard_sup = 1-t*t;
-	}
-
-	glUniform1f(uniloc(shader, "blur_rad"), spellcard_sup*(0.2+0.025*sin(global.frames/15.0)));
-	glUniform1f(uniloc(shader, "rad"), 0.24);
-	glUniform1f(uniloc(shader, "ratio"), (float)resources.fbg[0].nh/resources.fbg[0].nw);
-	if(global.boss->zoomcolor) {
-		static float clr[4];
-		parse_color_array(global.boss->zoomcolor, clr);
-		glUniform4fv(uniloc(shader, "color"), 1, clr);
-	} else {
-		glUniform4f(uniloc(shader, "color"), 0.1, 0.2, 0.3, 1);
-	}
-}
-
-static void apply_bg_shaders(ShaderRule *shaderrules) {
-	int fbonum = 0;
-
-	Boss *b = global.boss;
-	if(b && b->current && b->current->draw_rule) {
-		int t = global.frames - b->current->starttime;
-		if(t < 4*ATTACK_START_DELAY || b->current->endtime)
-			fbonum = apply_shaderrules(shaderrules, fbonum);
-
-		glBindFramebuffer(GL_FRAMEBUFFER, resources.fbg[!fbonum].fbo);
-		draw_spellbg(t);
-
-		complex pos = VIEWPORT_H*I + conj(b->pos) + (VIEWPORT_X + VIEWPORT_Y*I);
-		float ratio = (float)resources.fbg[fbonum].nh/resources.fbg[fbonum].nw;
-
-		glBindFramebuffer(GL_FRAMEBUFFER, resources.fbg[fbonum].fbo);
-		if(t<4*ATTACK_START_DELAY) {
-			Shader *shader = get_shader("spellcard_intro");
-			glUseProgram(shader->prog);
-			glUniform1f(uniloc(shader, "ratio"),ratio);
-			glUniform2f(uniloc(shader, "origin"),
-					creal(pos)/resources.fbg[fbonum].nw, cimag(pos)/resources.fbg[fbonum].nh);
-			float delay = ATTACK_START_DELAY;
-			if(b->current->type == AT_ExtraSpell)
-				delay = ATTACK_START_DELAY_EXTRA;
-			float duration = ATTACK_START_DELAY_EXTRA;
-
-			glUniform1f(uniloc(shader, "t"), (t+delay)/duration);
-		} else if(b->current->endtime) {
-			int tn = global.frames - b->current->endtime;
-			Shader *shader = get_shader("spellcard_outro");
-			glUseProgram(shader->prog);
-			float delay = ATTACK_END_DELAY;
-			if(b->current->type == AT_ExtraSpell)
-				delay = ATTACK_END_DELAY_EXTRA;
-
-			glUniform1f(uniloc(shader, "ratio"),ratio);
-			glUniform2f(uniloc(shader, "origin"),
-					creal(pos)/resources.fbg[fbonum].nw, cimag(pos)/resources.fbg[fbonum].nh);
-
-			glUniform1f(uniloc(shader, "t"), max(0,tn/delay+1));
-
-		} else {
-			glUseProgram(0);
-		}
-		draw_fbo_viewport(&resources.fbg[!fbonum]);
-		glBindFramebuffer(GL_FRAMEBUFFER, 0);
-		glUseProgram(0);
-	} else
-		fbonum = apply_shaderrules(shaderrules, fbonum);
-
-	glBindFramebuffer(GL_FRAMEBUFFER, resources.fsec.fbo);
-
-	if(global.boss) { // Boss background shader
-		apply_zoom_shader();
-	}
-
-
-#ifdef DEBUG
-	if(!gamekeypressed(KEY_NOBACKGROUND))
-#endif
-	{
-		draw_fbo_viewport(&resources.fbg[fbonum]);
-	}
-
-	glUseProgram(0);
-
-	if(global.frames - global.plr.recovery < 0) {
-		float t = BOMB_RECOVERY - global.plr.recovery + global.frames;
-		float fade = 1;
-
-		if(t < BOMB_RECOVERY/6)
-			fade = t/BOMB_RECOVERY*6;
-
-		if(t > BOMB_RECOVERY/4*3)
-			fade = 1-t/BOMB_RECOVERY*4 + 3;
-
-		glPushMatrix();
-		glTranslatef(-30,-30,0);
-		fade_out(fade*0.6);
-		glPopMatrix();
-	}
-}
-
-=======
->>>>>>> e196da6c
 static void stage_logic(void) {
 	player_logic(&global.plr);
 
