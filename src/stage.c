/*
 * This software is licensed under the terms of the MIT-License
 * See COPYING for further information.
 * ---
 * Copyright (C) 2011, Lukas Weber <laochailan@web.de>
 */

#include <assert.h>

#include "stage.h"
#include "tscomplex.h"

#include <time.h>
#include "global.h"
#include "video.h"
#include "resource/bgm.h"
#include "replay.h"
#include "config.h"
#include "player.h"
#include "menu/ingamemenu.h"
#include "menu/gameovermenu.h"
#include "taisei_err.h"

static size_t numstages = 0;
StageInfo *stages = NULL;

static void add_stage(uint16_t id, StageProcs *procs, StageType type, const char *title, const char *subtitle, AttackInfo *spell, Difficulty diff, Color *titleclr, Color *bosstitleclr) {
	++numstages;
	stages = realloc(stages, numstages * sizeof(StageInfo));
	StageInfo *stg = stages + (numstages - 1);
	memset(stg, 0, sizeof(StageInfo));

	stg->id = id;
	stg->procs = procs;
	stg->type = type;
	stralloc(&stg->title, title);
	stralloc(&stg->subtitle, subtitle);
	stg->spell = spell;
	stg->difficulty = diff;

	if(titleclr) {
		memcpy(&stg->titleclr, titleclr, sizeof(Color));
	}

	if(bosstitleclr) {
		memcpy(&stg->bosstitleclr, titleclr, sizeof(Color));
	}

	free(titleclr);
	free(bosstitleclr);

#ifdef DEBUG
	if(title && subtitle) {
		fprintf(stderr, "Added stage 0x%04x: %s: %s\n", id, title, subtitle);
	}
#endif
}

static void end_stages() {
	add_stage(0, NULL, 0, NULL, NULL, NULL, 0, NULL, NULL);
}

static void add_spellpractice_stages(int *spellnum, bool (*filter)(AttackInfo*), uint16_t spellbits) {
	for(int i = 0 ;; ++i) {
		StageInfo *s = stages + i;

		if(s->type == STAGE_SPELL) {
			break;
		}

		for(AttackInfo *a = s->spell; a->rule; ++a) {
			if(!filter(a)) {
				continue;
			}

			for(Difficulty diff = D_Easy; diff < D_Easy + NUM_SELECTABLE_DIFFICULTIES; ++diff) {
				if(a->idmap[diff - D_Easy] >= 0) {
					uint16_t id = spellbits | a->idmap[diff - D_Easy] | (s->id << 8);

					char title[10];
					const char *postfix = difficulty_name(diff);

					snprintf(title, sizeof(title), "Spell %d", ++(*spellnum));

					char subtitle[strlen(postfix) + strlen(a->name) + 4];
					strcpy(subtitle, a->name);
					strcat(subtitle, " ~ ");
					strcat(subtitle, postfix);

					add_stage(id, s->procs->spellpractice_procs, STAGE_SPELL, title, subtitle, a, diff, NULL, NULL);
					s = stages + i; // stages just got realloc'd, so we must update the pointer
				}
			}
		}
	}
}

static bool spellfilter_normal(AttackInfo *spell) {
	return spell->type != AT_ExtraSpell;
}

static bool spellfilter_extra(AttackInfo *spell) {
	return spell->type == AT_ExtraSpell;
}

void stage_init_array(void) {
	int spellnum = 0;

//           id  procs          type         title      subtitle                       spells         diff   titleclr      bosstitleclr
	add_stage(1, &stage1_procs, STAGE_STORY, "Stage 1", "Misty Lake",                  stage1_spells, D_Any, rgb(1, 1, 1), rgb(1, 1, 1));
	add_stage(2, &stage2_procs, STAGE_STORY, "Stage 2", "Walk Along the Border",       stage2_spells, D_Any, rgb(1, 1, 1), rgb(1, 1, 1));
	add_stage(3, &stage3_procs, STAGE_STORY, "Stage 3", "Through the Tunnel of Light", stage3_spells, D_Any, rgb(0, 0, 0), rgb(0, 0, 0));
	add_stage(4, &stage4_procs, STAGE_STORY, "Stage 4", "Forgotten Mansion",           stage4_spells, D_Any, rgb(0, 0, 0), rgb(1, 1, 1));
	add_stage(5, &stage5_procs, STAGE_STORY, "Stage 5", "Climbing the Tower of Babel", stage5_spells, D_Any, rgb(1, 1, 1), rgb(1, 1, 1));
	add_stage(6, &stage6_procs, STAGE_STORY, "Stage 6", "Roof of the World",           stage6_spells, D_Any, rgb(1, 1, 1), rgb(1, 1, 1));

	// generate spellpractice stages
	add_spellpractice_stages(&spellnum, spellfilter_normal, STAGE_SPELL_BIT);
	add_spellpractice_stages(&spellnum, spellfilter_extra, STAGE_SPELL_BIT | STAGE_EXTRASPELL_BIT);

	end_stages();

#ifdef DEBUG
	for(int i = 0; stages[i].procs; ++i) {
		if(stages[i].type == STAGE_SPELL && !(stages[i].id & STAGE_SPELL_BIT)) {
			errx(-1, "Spell stage has an ID without the spell bit set: 0x%04x", stages[i].id);
		}

		for(int j = 0; stages[j].procs; ++j) {
			if(i != j && stages[i].id == stages[j].id) {
				errx(-1, "Duplicate ID 0x%04x in stages array, indices: %i, %i", stages[i].id, i, j);
			}
		}
	}
#endif
}

void stage_free_array(void) {
	for(StageInfo *stg = stages; stg->procs; ++stg) {
		free(stg->title);
		free(stg->subtitle);
		free(stg->progress);
	}

	free(stages);
}

// NOTE: This returns the stage BY ID, not by the array index!
StageInfo* stage_get(uint16_t n) {
	for(StageInfo *stg = stages; stg->procs; ++stg)
		if(stg->id == n)
			return stg;
	return NULL;
}

StageInfo* stage_get_by_spellcard(AttackInfo *spell, Difficulty diff) {
	if(!spell)
		return NULL;

	for(StageInfo *stg = stages; stg->procs; ++stg)
		if(stg->spell == spell && stg->difficulty == diff)
			return stg;

	return NULL;
}

StageProgress* stage_get_progress_from_info(StageInfo *stage, Difficulty diff, bool allocate) {
	// D_Any stages will have a separate StageProgress for every selectable difficulty.
	// Stages with a fixed difficulty setting (spellpractice, extra stage...) obviously get just one and the diff parameter is ignored.

	// This stuff must stay around until progress_save(), which happens on shutdown.
	// So do NOT try to free any pointers this function returns, that will fuck everything up.

	if(!stage) {
		return NULL;
	}

	bool fixed_diff = (stage->difficulty != D_Any);

	if(!fixed_diff && (diff < D_Easy || diff > D_Lunatic)) {
		return NULL;
	}

	if(!stage->progress) {
		if(!allocate) {
			return NULL;
		}

		size_t allocsize = sizeof(StageProgress) * (fixed_diff ? 1 : NUM_SELECTABLE_DIFFICULTIES);
		stage->progress = malloc(allocsize);
		memset(stage->progress, 0, allocsize);
#ifdef DEBUG
		printf("stage_get_progress_from_info(): allocated %lu bytes for stage %u (%s: %s)\n", (unsigned long int)allocsize, stage->id, stage->title, stage->subtitle);
#endif
	}

	return stage->progress + (fixed_diff ? 0 : diff - D_Easy);
}

StageProgress* stage_get_progress(uint16_t id, Difficulty diff, bool allocate) {
	return stage_get_progress_from_info(stage_get(id), diff, allocate);
}

static void stage_start(StageInfo *stage) {
	global.timer = 0;
	global.frames = 0;
	global.stageuiframes = 0;
	global.game_over = 0;
	global.nostagebg = false;
	global.shake_view = 0;

	global.fps.stagebg_fps = global.fps.show_fps = FPS;
	global.fps.fpstime = SDL_GetTicks();

	prepare_player_for_next_stage(&global.plr);

	if(stage->type == STAGE_SPELL) {
		global.plr.lifes = 0;
		global.plr.bombs = 0;
	}
}

void stage_pause(void) {
	MenuData menu;
	stop_bgm();
	create_ingame_menu(&menu);
	menu_loop(&menu);
	continue_bgm();
}

void stage_gameover(void) {
	if(global.stage->type == STAGE_SPELL && config_get_int(CONFIG_SPELLSTAGE_AUTORESTART)) {
		global.game_over = GAMEOVER_RESTART;
		return;
	}

	MenuData menu;
	create_gameover_menu(&menu);

	bool interrupt_bgm = (global.stage->type != STAGE_SPELL);

	if(interrupt_bgm) {
		save_bgm();
		start_bgm("bgm_gameover");
	}

	menu_loop(&menu);

	if(interrupt_bgm) {
		restore_bgm();
	}
}

void stage_input_event(EventType type, int key, void *arg) {
	switch(type) {
		case E_PlrKeyDown:
			if(key == KEY_NOBACKGROUND) {
				break;
			}

			if(key == KEY_HAHAIWIN) {
#ifdef DEBUG
				stage_finish(GAMEOVER_WIN);
#endif
				break;
			}

			if(global.dialog && (key == KEY_SHOT || key == KEY_BOMB)) {
				page_dialog(&global.dialog);
				replay_stage_event(global.replay_stage, global.frames, EV_PRESS, key);
			} else {
#ifndef DEBUG // no cheating for peasants
				if(global.replaymode == REPLAY_RECORD && key == KEY_IDDQD)
					break;
#endif

				player_event(&global.plr, EV_PRESS, key);
				replay_stage_event(global.replay_stage, global.frames, EV_PRESS, key);

				if(key == KEY_SKIP && global.dialog) {
					global.dialog->skip = true;
				}
			}
			break;

		case E_PlrKeyUp:
			player_event(&global.plr, EV_RELEASE, key);
			replay_stage_event(global.replay_stage, global.frames, EV_RELEASE, key);

			if(key == KEY_SKIP && global.dialog)
				global.dialog->skip = false;
			break;

		case E_Pause:
			stage_pause();
			break;

		case E_PlrAxisLR:
			player_event(&global.plr, EV_AXIS_LR, key);
			replay_stage_event(global.replay_stage, global.frames, EV_AXIS_LR, key);
			break;

		case E_PlrAxisUD:
			player_event(&global.plr, EV_AXIS_UD, key);
			replay_stage_event(global.replay_stage, global.frames, EV_AXIS_UD, key);
			break;

		default: break;
	}
}

void stage_replay_event(EventType type, int state, void *arg) {
	if(type == E_Pause)
		stage_pause();
}

void replay_input(void) {
	ReplayStage *s = global.replay_stage;
	int i;

	handle_events(stage_replay_event, EF_Game, NULL);

	for(i = s->playpos; i < s->numevents; ++i) {
		ReplayEvent *e = &(s->events[i]);

		if(e->frame != global.frames)
			break;

		switch(e->type) {
			case EV_OVER:
				global.game_over = GAMEOVER_DEFEAT;
				break;

			default:
				if(global.dialog && e->type == EV_PRESS && (e->value == KEY_SHOT || e->value == KEY_BOMB))
					page_dialog(&global.dialog);
				else if(global.dialog && (e->type == EV_PRESS || e->type == EV_RELEASE) && e->value == KEY_SKIP)
					global.dialog->skip = (e->type == EV_PRESS);
				else if(e->type == EV_CHECK_DESYNC)
					s->desync_check = e->value;
				else
					player_event(&global.plr, e->type, (int16_t)e->value);
				break;
		}
	}

	s->playpos = i;
	player_applymovement(&global.plr);
}

void stage_input(void) {
	handle_events(stage_input_event, EF_Game, NULL);

	// workaround
	if(global.dialog && global.dialog->skip && !gamekeypressed(KEY_SKIP)) {
		global.dialog->skip = false;
		replay_stage_event(global.replay_stage, global.frames, EV_RELEASE, KEY_SKIP);
	}

	player_applymovement(&global.plr);
	player_input_workaround(&global.plr);
}

void draw_hud(void) {
	draw_texture(SCREEN_W/2.0, SCREEN_H/2.0, "hud");

	char buf[16];
	const char *diff;
	int i;

	glPushMatrix();
	glTranslatef(615,0,0);

	glPushMatrix();
	glTranslatef((SCREEN_W - 615) * 0.25, 20, 0);
	glScalef(0.6, 0.6, 0);

	Color clr;
	difficulty_color(&clr, global.diff);
	glColor4f(clr.r, clr.g, clr.b, 0.7f);

	diff = difficulty_name(global.diff);
	draw_text(AL_Center, 1, 1, diff, _fonts.mainmenu);
	draw_text(AL_Center, 2, 2, diff, _fonts.mainmenu);
	glColor4f(1,1,1,1);
	draw_text(AL_Center, 0, 0, diff, _fonts.mainmenu);
	glPopMatrix();

	if(global.stage->type == STAGE_SPELL) {
		glColor4f(1, 1, 1, 0.7);
		draw_text(AL_Left, -6, 167, "N/A", _fonts.standard);
		draw_text(AL_Left, -6, 200, "N/A", _fonts.standard);
		glColor4f(1, 1, 1, 1.0);
	} else {
		float a = 1, s = 0, fadein = 1, fadeout = 1, fade = 1;

		if(global.boss && global.boss->current && global.boss->current->type == AT_ExtraSpell) {
			fadein  = min(1, -min(0, global.frames - global.boss->current->starttime) / (float)ATTACK_START_DELAY);
			fadeout = (!!global.boss->current->finished) * (1 - (global.boss->current->endtime - global.frames) / (float)ATTACK_END_DELAY_EXTRA) / 0.74;
			fade = max(fadein, fadeout);

			s = 1 - fade;
			a = 0.5 + 0.5 * fade;
		}

		if(a != 1) glColor4f(a,a,a,a);
		for(i = 0; i < global.plr.lifes; i++)
			draw_texture(16*i,167, "star");

		for(i = 0; i < global.plr.bombs; i++)
			draw_texture(16*i,200, "star");
		if(a != 1) glColor4f(1,1,1,1);

		if(s) {
			float s2 = max(0, swing(s, 3));
			glPushMatrix();
			glTranslatef((SCREEN_W - 615) * 0.25 - 615 * (1 - pow(2*fadein-1, 2)), 400, 0);
			//glColor4f(1, 0.5, 0.3, 0.7 * s);
			glColor4f(0.3, 0.6, 0.7, 0.7 * s);
			glRotatef(-25 + 360 * (1-s2), 0, 0, 1);
			glScalef(s2, s2, 0);
			draw_text(AL_Center,  1,  1, "Extra Spell!", _fonts.mainmenu);
			draw_text(AL_Center, -1, -1, "Extra Spell!", _fonts.mainmenu);
			glColor4f(1, 1, 1, s);
			draw_text(AL_Center, 0, 0, "Extra Spell!", _fonts.mainmenu);
		glColor4f(1, 1, 1, 1);
			glPopMatrix();
		}
	}

	sprintf(buf, "%.2f", global.plr.power / 100.0);
	draw_text(AL_Center, 10, 236, buf, _fonts.standard);

	sprintf(buf, "%i", global.plr.graze);
	draw_text(AL_Left, -5, 270, buf, _fonts.standard);

	sprintf(buf, "%i", global.plr.points);
	draw_text(AL_Center, 13, 49, buf, _fonts.standard);

	if(global.plr.iddqd) {
		draw_text(AL_Left, -70, 475, "GOD MODE", _fonts.mainmenu);
	}

	glPopMatrix();

#ifdef DEBUG
	sprintf(buf, "%i fps / %i stgframes", global.fps.show_fps, global.timer);
#else
	sprintf(buf, "%i fps", global.fps.show_fps);
#endif
	draw_text(AL_Right, SCREEN_W, SCREEN_H-20, buf, _fonts.standard);

	if(global.boss)
		draw_texture(VIEWPORT_X+creal(global.boss->pos), 590, "boss_indicator");
}

static void apply_bg_shaders(ShaderRule *shaderrules);
static void draw_stage_title(StageInfo *info);

static void stage_draw(StageInfo *stage) {
	if(!config_get_int(CONFIG_NO_SHADER)) {
		glBindFramebuffer(GL_FRAMEBUFFER, resources.fbg[0].fbo);
		glViewport(0,0,SCREEN_W,SCREEN_H);
	}

	glClear(GL_COLOR_BUFFER_BIT | GL_DEPTH_BUFFER_BIT);
	glPushMatrix();
	glTranslatef(-(VIEWPORT_X+VIEWPORT_W/2.0), -(VIEWPORT_Y+VIEWPORT_H/2.0),0);
	glEnable(GL_DEPTH_TEST);

	if(config_get_int(CONFIG_NO_STAGEBG) == 2 && global.fps.stagebg_fps < config_get_int(CONFIG_NO_STAGEBG_FPSLIMIT)
		&& !global.nostagebg) {

		printf("stage_draw(): !- Stage background has been switched off due to low frame rate. You can change that in the options.\n");
		global.nostagebg = true;
	}

	if(config_get_int(CONFIG_NO_STAGEBG) == 1)
		global.nostagebg = true;

	if(!global.nostagebg)
		stage->procs->draw();

	glPopMatrix();
	glBindFramebuffer(GL_FRAMEBUFFER, 0);

	set_ortho();

	glPushMatrix();
	glTranslatef(VIEWPORT_X,VIEWPORT_Y,0);

	if(!config_get_int(CONFIG_NO_SHADER))
		apply_bg_shaders(stage->procs->shader_rules);

	if(global.boss) {
		glPushMatrix();
		glTranslatef(creal(global.boss->pos), cimag(global.boss->pos), 0);

		if(!(global.frames % 5)) {
			complex offset = (frand()-0.5)*50 + (frand()-0.5)*20.0*I;
			create_particle3c("boss_shadow", -20.0*I, rgba(0.2,0.35,0.5,0.5), EnemyFlareShrink, enemy_flare, 50, (-100.0*I-offset)/(50.0+frand()*10), add_ref(global.boss));
		}

		glBlendFunc(GL_SRC_ALPHA, GL_ONE);

		glRotatef(global.frames*4.0, 0, 0, -1);
		float f = 0.8+0.1*sin(global.frames/8.0);
		glScalef(f,f,f);
		draw_texture(0,0,"boss_circle");

		glBlendFunc(GL_SRC_ALPHA, GL_ONE_MINUS_SRC_ALPHA);

		glPopMatrix();
	}

	player_draw(&global.plr);

	draw_items();
	draw_projectiles(global.projs);
	draw_projectiles(global.particles);
	draw_lasers(true);
	draw_enemies(global.enemies);
	draw_lasers(false);

	if(global.boss)
		draw_boss(global.boss);

	if(global.dialog)
		draw_dialog(global.dialog);

	if(stage->type != STAGE_SPELL)
		draw_stage_title(stage);

	if(!config_get_int(CONFIG_NO_SHADER)) {
		glBindFramebuffer(GL_FRAMEBUFFER, 0);
		video_set_viewport();
		glPushMatrix();
		if(global.shake_view) {
			glTranslatef(global.shake_view*sin(global.frames),global.shake_view*sin(global.frames+3),0);
			glScalef(1+2*global.shake_view/VIEWPORT_W,1+2*global.shake_view/VIEWPORT_H,1);
			glTranslatef(-global.shake_view,-global.shake_view,0);
<<<<<<< HEAD

			if(global.shake_view_fade) {
				global.shake_view -= global.shake_view_fade;
				if(global.shake_view <= 0)
					global.shake_view = global.shake_view_fade = 0;
			}
		}
=======
>>>>>>> b3e3e35e

		draw_fbo_viewport(&resources.fsec);

		glPopMatrix();
	}

	glPopMatrix();

	draw_hud();
}

static int apply_shaderrules(ShaderRule *shaderrules, int fbonum) {
	if(!global.nostagebg) {
		for(ShaderRule *rule = shaderrules; *rule; ++rule) {
			glBindFramebuffer(GL_FRAMEBUFFER, resources.fbg[!fbonum].fbo);
			(*rule)(fbonum);
			fbonum = !fbonum;
		}
	}

	return fbonum;
}

static void apply_bg_shaders(ShaderRule *shaderrules) {
	int fbonum = 0;

	if(global.boss && global.boss->current && global.boss->current->draw_rule) {
		if(global.frames - global.boss->current->starttime <= 0)
			fbonum = apply_shaderrules(shaderrules, fbonum);

		int t = global.frames - global.boss->current->starttime;
		glBindFramebuffer(GL_FRAMEBUFFER, resources.fbg[0].fbo);
		global.boss->current->draw_rule(global.boss, t);

		if(global.boss->current->type == AT_ExtraSpell)
			draw_extraspell_bg(global.boss, t);

		glPushMatrix();
			glTranslatef(creal(global.boss->pos), cimag(global.boss->pos), 0);
			glRotatef(global.frames*7.0, 0, 0, -1);

			if(t < 0) {
				float f = 1.0 - t/(float)ATTACK_START_DELAY;
				glScalef(f,f,f);
			}

			draw_texture(0,0,"boss_spellcircle0");
		glPopMatrix();

		glBindFramebuffer(GL_FRAMEBUFFER, 0);
	} else
		fbonum = apply_shaderrules(shaderrules, fbonum);

	glBindFramebuffer(GL_FRAMEBUFFER, resources.fsec.fbo);

	if(global.boss) { // Boss background shader
		Shader *shader = get_shader("boss_zoom");
		glUseProgram(shader->prog);

		complex fpos = VIEWPORT_H*I + conj(global.boss->pos) + (VIEWPORT_X + VIEWPORT_Y*I);
		complex pos = fpos + 15*cexp(I*global.frames/4.5);

		glUniform2f(uniloc(shader, "blur_orig"),
					creal(pos)/resources.fbg[fbonum].nw, cimag(pos)/resources.fbg[fbonum].nh);
		glUniform2f(uniloc(shader, "fix_orig"),
					creal(fpos)/resources.fbg[fbonum].nw, cimag(fpos)/resources.fbg[fbonum].nh);
		glUniform1f(uniloc(shader, "blur_rad"), 0.2+0.025*sin(global.frames/15.0));
		glUniform1f(uniloc(shader, "rad"), 0.24);
		glUniform1f(uniloc(shader, "ratio"), (float)resources.fbg[fbonum].nh/resources.fbg[fbonum].nw);
		if(global.boss->zoomcolor)
			glUniform4fv(uniloc(shader, "color"), 1, (float *)global.boss->zoomcolor);
		else
			glUniform4f(uniloc(shader, "color"), 0.1, 0.2, 0.3, 1);
	}


#ifdef DEBUG
	if(!gamekeypressed(KEY_NOBACKGROUND))
#endif
	{
		draw_fbo_viewport(&resources.fbg[fbonum]);
	}

	glUseProgram(0);

	if(global.frames - global.plr.recovery < 0) {
		float t = BOMB_RECOVERY - global.plr.recovery + global.frames;
		float fade = 1;

		if(t < BOMB_RECOVERY/6)
			fade = t/BOMB_RECOVERY*6;

		if(t > BOMB_RECOVERY/4*3)
			fade = 1-t/BOMB_RECOVERY*4 + 3;

		glPushMatrix();
		glTranslatef(-30,-30,0);
		fade_out(fade*0.6);
		glPopMatrix();
	}
}

static void stage_logic(void) {
	player_logic(&global.plr);

	process_enemies(&global.enemies);
	process_projectiles(&global.projs, true);
	process_items();
	process_lasers();
	process_projectiles(&global.particles, false);

	if(global.boss && !global.dialog)
		process_boss(&global.boss);

	if(global.dialog && global.dialog->skip && global.frames - global.dialog->page_time > 3)
		page_dialog(&global.dialog);

	global.frames++;
	global.stageuiframes++;

	if(!global.dialog && !global.boss)
		global.timer++;

	if(global.replaymode == REPLAY_PLAY &&
		global.frames == global.replay_stage->events[global.replay_stage->numevents-1].frame - FADE_TIME &&
		global.game_over != GAMEOVER_TRANSITIONING) {
		stage_finish(GAMEOVER_DEFEAT);
	}

	// BGM handling
	if(global.dialog && global.dialog->messages[global.dialog->pos].side == BGM) {
		start_bgm(global.dialog->messages[global.dialog->pos].msg);
		page_dialog(&global.dialog);
	}
}

static void stage_free(void) {
	delete_enemies(&global.enemies);
	delete_items();
	delete_lasers();

	delete_projectiles(&global.projs);
	delete_projectiles(&global.particles);

	if(global.dialog) {
		delete_dialog(global.dialog);
		global.dialog = NULL;
	}

	if(global.boss) {
		free_boss(global.boss);
		global.boss = NULL;
	}
}

static void stage_finalize(void *arg) {
	global.game_over = (intptr_t)arg;
}

void stage_finish(int gameover) {
	assert(global.game_over != GAMEOVER_TRANSITIONING);
	global.game_over = GAMEOVER_TRANSITIONING;
	set_transition_callback(TransFadeBlack, FADE_TIME, FADE_TIME*2, stage_finalize, (void*)(intptr_t)gameover);
}

void stage_loop(StageInfo *stage) {
	assert(stage);
	assert(stage->procs);
	assert(stage->procs->begin);
	assert(stage->procs->end);
	assert(stage->procs->draw);
	assert(stage->procs->event);
	assert(stage->procs->shader_rules);

	if(global.game_over == GAMEOVER_WIN) {
		global.game_over = 0;
	} else if(global.game_over) {
		return;
	}

	// I really want to separate all of the game state from the global struct sometime
	global.stage = stage;

	uint32_t seed = (uint32_t)time(0);
	tsrand_switch(&global.rand_game);
	tsrand_seed_p(&global.rand_game, seed);
	stage_start(stage);

	if(global.replaymode == REPLAY_RECORD) {
		if(config_get_int(CONFIG_SAVE_RPY)) {
			global.replay_stage = replay_create_stage(&global.replay, stage, seed, global.diff, global.plr.points, &global.plr);

			// make sure our player state is consistent with what goes into the replay
			init_player(&global.plr);
			replay_stage_sync_player_state(global.replay_stage, &global.plr);
		} else {
			global.replay_stage = NULL;
		}

		printf("Random seed: %u\n", seed);
	} else {
		if(!global.replay_stage) {
			errx(-1, "Attemped to replay a NULL stage");
			return;
		}

		ReplayStage *stg = global.replay_stage;
		printf("REPLAY_PLAY mode: %d events, stage: \"%s\"\n", stg->numevents, stage_get(stg->stage)->title);

		tsrand_seed_p(&global.rand_game, stg->seed);
		printf("Random seed: %u\n", stg->seed);

		global.diff = stg->diff;
		init_player(&global.plr);
		replay_stage_sync_player_state(stg, &global.plr);
		stg->playpos = 0;
	}

	Enemy *e = global.plr.slaves, *tmp;
	short power = global.plr.power;
	global.plr.power = -1;

	while(e != 0) {
		tmp = e;
		e = e->next;
		delete_enemy(&global.plr.slaves, tmp);
	}

	player_set_power(&global.plr, power);

	stage->procs->begin();

	int transition_delay = 0;

	while(global.game_over <= 0) {
		if(global.game_over != GAMEOVER_TRANSITIONING) {
			if(!global.boss && !global.dialog) {
				stage->procs->event();
			}

			if(stage->type == STAGE_SPELL && !global.boss) {
				stage_finish(GAMEOVER_WIN);
				transition_delay = 60;
			}
		}

		((global.replaymode == REPLAY_PLAY) ? replay_input : stage_input)();
		replay_stage_check_desync(global.replay_stage, global.frames, (tsrand() ^ global.plr.points) & 0xFFFF, global.replaymode);

		stage_logic();

		if(transition_delay) {
			--transition_delay;
		}

		if(global.frameskip && global.frames % global.frameskip) {
			if(!transition_delay) {
				update_transition();
			}
			continue;
		}

		calc_fps(&global.fps);

		tsrand_lock(&global.rand_game);
		tsrand_switch(&global.rand_visual);
		stage_draw(stage);
		tsrand_unlock(&global.rand_game);
		tsrand_switch(&global.rand_game);

		draw_transition();
		if(!transition_delay) {
			update_transition();
		}

		SDL_GL_SwapWindow(video.window);

		if(global.replaymode == REPLAY_PLAY && gamekeypressed(KEY_SKIP)) {
			global.lasttime = SDL_GetTicks();
		} else {
			frame_rate(&global.lasttime);
		}
	}

	if(global.replaymode == REPLAY_RECORD) {
		replay_stage_event(global.replay_stage, global.frames, EV_OVER, 0);
	}

	stage->procs->end();
	stage_free();
	tsrand_switch(&global.rand_visual);
}

static void draw_title(int t, StageInfo *info, Alignment al, int x, int y, const char *text, TTF_Font *font, Color *color) {
	int i;
	float f = 0;
	if(t < 30 || t > 220)
		return;

	if((i = abs(t-135)) >= 50) {
		i -= 50;
		f = 1/35.0*i;
	}

	if(!config_get_int(CONFIG_NO_SHADER)) {
		Shader *sha = get_shader("stagetitle");
		glUseProgram(sha->prog);
		glUniform1i(uniloc(sha, "trans"), 1);
		glUniform1f(uniloc(sha, "t"), 1.0-f);
		glUniform3fv(uniloc(sha, "color"), 1, (float *)color);

		glActiveTexture(GL_TEXTURE0 + 1);
		glBindTexture(GL_TEXTURE_2D, get_tex("titletransition")->gltex);
		glActiveTexture(GL_TEXTURE0);
	} else {
		glColor4f(info->titleclr.r,info->titleclr.g,info->titleclr.b,1.0-f);
	}

	draw_text(al, x, y, text, font);

	glColor4f(1,1,1,1);
	glUseProgram(0);
}

static void draw_stage_title(StageInfo *info) {
	int t = global.stageuiframes;

	draw_title(t, info, AL_Center, VIEWPORT_W/2, VIEWPORT_H/2-40, info->title, _fonts.mainmenu, &info->titleclr);
	draw_title(t, info, AL_Center, VIEWPORT_W/2, VIEWPORT_H/2, info->subtitle, _fonts.standard, &info->titleclr);

	if ((current_bgm.title != NULL) && (current_bgm.started_at >= 0))
	{
		draw_title(t - current_bgm.started_at, info, AL_Right, VIEWPORT_W-15, VIEWPORT_H-35, current_bgm.title, _fonts.standard,
			current_bgm.isboss ? &info->bosstitleclr : &info->titleclr);
	}
}<|MERGE_RESOLUTION|>--- conflicted
+++ resolved
@@ -539,7 +539,6 @@
 			glTranslatef(global.shake_view*sin(global.frames),global.shake_view*sin(global.frames+3),0);
 			glScalef(1+2*global.shake_view/VIEWPORT_W,1+2*global.shake_view/VIEWPORT_H,1);
 			glTranslatef(-global.shake_view,-global.shake_view,0);
-<<<<<<< HEAD
 
 			if(global.shake_view_fade) {
 				global.shake_view -= global.shake_view_fade;
@@ -547,8 +546,6 @@
 					global.shake_view = global.shake_view_fade = 0;
 			}
 		}
-=======
->>>>>>> b3e3e35e
 
 		draw_fbo_viewport(&resources.fsec);
 
